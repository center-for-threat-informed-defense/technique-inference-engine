{
   "cells": [
      {
         "cell_type": "code",
<<<<<<< HEAD
         "execution_count": 1,
=======
         "execution_count": 37,
>>>>>>> 9afe37f5
         "metadata": {
            "metadata": {}
         },
         "outputs": [
            {
<<<<<<< HEAD
               "name": "stderr",
               "output_type": "stream",
               "text": [
                  "/opt/homebrew/Caskroom/miniconda/base/envs/py311/lib/python3.11/site-packages/tqdm/auto.py:21: TqdmWarning: IProgress not found. Please update jupyter and ipywidgets. See https://ipywidgets.readthedocs.io/en/stable/user_install.html\n",
                  "  from .autonotebook import tqdm as notebook_tqdm\n"
=======
               "name": "stdout",
               "output_type": "stream",
               "text": [
                  "The autoreload extension is already loaded. To reload it, use:\n",
                  "  %reload_ext autoreload\n"
>>>>>>> 9afe37f5
               ]
            },
            {
               "data": {
                  "text/plain": [
                     "<module 'recommender' from '/Users/mjturner/code/technique-inference-engine/models/recommender/__init__.py'>"
                  ]
               },
<<<<<<< HEAD
               "execution_count": 1,
=======
               "execution_count": 37,
>>>>>>> 9afe37f5
               "metadata": {},
               "output_type": "execute_result"
            }
         ],
         "source": [
            "%load_ext autoreload\n",
            "%autoreload 2\n",
            "\n",
            "# Imports\n",
            "import tensorflow as tf\n",
            "import recommender\n",
            "from recommender.implicit_bpr_recommender import ImplicitBPRRecommender\n",
            "from recommender import FactorizationRecommender, BPRRecommender, WalsRecommender, ImplicitWalsRecommender\n",
            "from matrix_builder import ReportTechniqueMatrixBuilder\n",
            "from tie import TechniqueInferenceEngine\n",
            "import random\n",
            "import math\n",
            "import importlib\n",
            "import pandas as pd\n",
            "import numpy as np\n",
            "import sklearn.manifold\n",
            "import matplotlib.pyplot as plt\n",
            "\n",
            "tf.config.run_functions_eagerly(True)\n",
            "\n",
            "assert tf.executing_eagerly()\n",
            "\n",
            "importlib.reload(recommender)\n"
         ]
      },
      {
         "cell_type": "code",
         "execution_count": 2,
         "metadata": {},
         "outputs": [],
         "source": [
            "validation_ratio = 0.1\n",
            "test_ratio = 0.2\n",
            "\n",
            "# data locations\n",
            "dataset_filepath = \"../data/combined_dataset_full_frequency.json\"\n",
            "enterprise_attack_filepath = \"../enterprise-attack.json\"\n",
            "\n",
            "# make data\n",
            "data_builder = ReportTechniqueMatrixBuilder(\n",
            "    combined_dataset_filepath=dataset_filepath,\n",
            "    enterprise_attack_filepath=enterprise_attack_filepath,\n",
            ")\n",
            "data = data_builder.build()\n",
            "# split into training and test data\n",
            "train_and_validation_indices = frozenset(random.sample(data.indices, k=math.floor((1-test_ratio) * len(data.indices))))\n",
            "validation_indices = frozenset(random.sample(tuple(train_and_validation_indices), k=math.floor((1-validation_ratio) * len(train_and_validation_indices))))\n",
            "train_indices = frozenset(train_and_validation_indices).difference(validation_indices)\n",
            "test_indices = frozenset(data.indices).difference(train_and_validation_indices)\n",
            "training_data = data.mask(train_indices)\n",
            "validation_data = data.mask(validation_indices)\n",
            "test_data = data.mask(test_indices)"
         ]
      },
      {
         "cell_type": "code",
         "execution_count": 4,
         "metadata": {
            "metadata": {}
         },
         "outputs": [
            {
               "ename": "ImportError",
               "evalue": "`keras.optimizers.legacy` is not supported in Keras 3. When using `tf.keras`, to continue using a `tf.keras.optimizers.legacy` optimizer, you can install the `tf_keras` package (Keras 2) and set the environment variable `TF_USE_LEGACY_KERAS=True` to configure TensorFlow to use `tf_keras` when accessing `tf.keras`.",
               "output_type": "error",
               "traceback": [
                  "\u001b[0;31m---------------------------------------------------------------------------\u001b[0m",
                  "\u001b[0;31mImportError\u001b[0m                               Traceback (most recent call last)",
                  "Cell \u001b[0;32mIn[4], line 14\u001b[0m\n\u001b[1;32m      5\u001b[0m model \u001b[38;5;241m=\u001b[39m FactorizationRecommender(m\u001b[38;5;241m=\u001b[39mtraining_data\u001b[38;5;241m.\u001b[39mm, n\u001b[38;5;241m=\u001b[39mtraining_data\u001b[38;5;241m.\u001b[39mn, k\u001b[38;5;241m=\u001b[39membedding_dimension)\n\u001b[1;32m      7\u001b[0m tie \u001b[38;5;241m=\u001b[39m TechniqueInferenceEngine(\n\u001b[1;32m      8\u001b[0m     training_data\u001b[38;5;241m=\u001b[39mtraining_data,\n\u001b[1;32m      9\u001b[0m     validation_data\u001b[38;5;241m=\u001b[39mvalidation_data,\n\u001b[0;32m   (...)\u001b[0m\n\u001b[1;32m     12\u001b[0m     enterprise_attack_filepath\u001b[38;5;241m=\u001b[39menterprise_attack_filepath,\n\u001b[1;32m     13\u001b[0m )\n\u001b[0;32m---> 14\u001b[0m mse \u001b[38;5;241m=\u001b[39m \u001b[43mtie\u001b[49m\u001b[38;5;241;43m.\u001b[39;49m\u001b[43mfit\u001b[49m\u001b[43m(\u001b[49m\u001b[38;5;241;43m*\u001b[39;49m\u001b[38;5;241;43m*\u001b[39;49m\u001b[43mbest_hyperparameters\u001b[49m\u001b[43m)\u001b[49m\n\u001b[1;32m     15\u001b[0m \u001b[38;5;66;03m# mse = tie.fit_with_cross_validation(\u001b[39;00m\n\u001b[1;32m     16\u001b[0m \u001b[38;5;66;03m#     learning_rate=[0.001, 0.01, 0.1, 1.0, 10., 20., 50., 100.],\u001b[39;00m\n\u001b[1;32m     17\u001b[0m \u001b[38;5;66;03m#     num_iterations=[1000],\u001b[39;00m\n\u001b[1;32m     18\u001b[0m \u001b[38;5;66;03m#     regularization_coefficient=[0.001, 0.005, 0.01, 0.02, 0.05, 0.1, 0.2, 0.3, 0.5],\u001b[39;00m\n\u001b[1;32m     19\u001b[0m \u001b[38;5;66;03m#     gravity_coefficient=[0.001, 0.005, 0.01, 0.02, 0.05, 0.1, 0.2, 0.3, 0.5],\u001b[39;00m\n\u001b[1;32m     20\u001b[0m \u001b[38;5;66;03m# )\u001b[39;00m\n\u001b[1;32m     21\u001b[0m \u001b[38;5;28mprint\u001b[39m(\u001b[38;5;124m\"\u001b[39m\u001b[38;5;124mMean Squared Error\u001b[39m\u001b[38;5;124m\"\u001b[39m, mse)\n",
                  "File \u001b[0;32m~/code/technique-inference-engine/models/tie.py:111\u001b[0m, in \u001b[0;36mTechniqueInferenceEngine.fit\u001b[0;34m(self, **kwargs)\u001b[0m\n\u001b[1;32m     93\u001b[0m \u001b[38;5;250m\u001b[39m\u001b[38;5;124;03m\"\"\"Fit the model to the data.\u001b[39;00m\n\u001b[1;32m     94\u001b[0m \n\u001b[1;32m     95\u001b[0m \u001b[38;5;124;03mArgs:\u001b[39;00m\n\u001b[0;32m   (...)\u001b[0m\n\u001b[1;32m    108\u001b[0m \u001b[38;5;124;03m    The MSE of the prediction matrix, as determined by the test set.\u001b[39;00m\n\u001b[1;32m    109\u001b[0m \u001b[38;5;124;03m\"\"\"\u001b[39;00m\n\u001b[1;32m    110\u001b[0m \u001b[38;5;66;03m# train\u001b[39;00m\n\u001b[0;32m--> 111\u001b[0m \u001b[38;5;28;43mself\u001b[39;49m\u001b[38;5;241;43m.\u001b[39;49m\u001b[43m_model\u001b[49m\u001b[38;5;241;43m.\u001b[39;49m\u001b[43mfit\u001b[49m\u001b[43m(\u001b[49m\u001b[38;5;28;43mself\u001b[39;49m\u001b[38;5;241;43m.\u001b[39;49m\u001b[43m_training_data\u001b[49m\u001b[38;5;241;43m.\u001b[39;49m\u001b[43mto_sparse_tensor\u001b[49m\u001b[43m(\u001b[49m\u001b[43m)\u001b[49m\u001b[43m,\u001b[49m\u001b[43m \u001b[49m\u001b[38;5;241;43m*\u001b[39;49m\u001b[38;5;241;43m*\u001b[39;49m\u001b[43mkwargs\u001b[49m\u001b[43m)\u001b[49m\n\u001b[1;32m    113\u001b[0m mean_squared_error \u001b[38;5;241m=\u001b[39m \u001b[38;5;28mself\u001b[39m\u001b[38;5;241m.\u001b[39m_model\u001b[38;5;241m.\u001b[39mevaluate(\u001b[38;5;28mself\u001b[39m\u001b[38;5;241m.\u001b[39m_test_data\u001b[38;5;241m.\u001b[39mto_sparse_tensor())\n\u001b[1;32m    115\u001b[0m \u001b[38;5;28mself\u001b[39m\u001b[38;5;241m.\u001b[39m_checkrep()\n",
                  "File \u001b[0;32m~/code/technique-inference-engine/models/recommender/factorization_recommender.py:193\u001b[0m, in \u001b[0;36mFactorizationRecommender.fit\u001b[0;34m(self, data, learning_rate, num_iterations, regularization_coefficient, gravity_coefficient)\u001b[0m\n\u001b[1;32m    180\u001b[0m \u001b[38;5;250m\u001b[39m\u001b[38;5;124;03m\"\"\"Fits the model to data.\u001b[39;00m\n\u001b[1;32m    181\u001b[0m \n\u001b[1;32m    182\u001b[0m \u001b[38;5;124;03mArgs:\u001b[39;00m\n\u001b[0;32m   (...)\u001b[0m\n\u001b[1;32m    190\u001b[0m \u001b[38;5;124;03m    The recommender to the new trained state.\u001b[39;00m\n\u001b[1;32m    191\u001b[0m \u001b[38;5;124;03m\"\"\"\u001b[39;00m\n\u001b[1;32m    192\u001b[0m \u001b[38;5;66;03m# preliminaries\u001b[39;00m\n\u001b[0;32m--> 193\u001b[0m optimizer \u001b[38;5;241m=\u001b[39m \u001b[43mkeras\u001b[49m\u001b[38;5;241;43m.\u001b[39;49m\u001b[43moptimizers\u001b[49m\u001b[38;5;241;43m.\u001b[39;49m\u001b[43mlegacy\u001b[49m\u001b[38;5;241;43m.\u001b[39;49m\u001b[43mSGD\u001b[49m\u001b[43m(\u001b[49m\u001b[43mlearning_rate\u001b[49m\u001b[38;5;241;43m=\u001b[39;49m\u001b[43mlearning_rate\u001b[49m\u001b[43m)\u001b[49m\n\u001b[1;32m    195\u001b[0m \u001b[38;5;28;01mfor\u001b[39;00m i \u001b[38;5;129;01min\u001b[39;00m \u001b[38;5;28mrange\u001b[39m(num_iterations \u001b[38;5;241m+\u001b[39m \u001b[38;5;241m1\u001b[39m):\n\u001b[1;32m    196\u001b[0m     \u001b[38;5;28;01mwith\u001b[39;00m tf\u001b[38;5;241m.\u001b[39mGradientTape() \u001b[38;5;28;01mas\u001b[39;00m tape:\n\u001b[1;32m    197\u001b[0m         \u001b[38;5;66;03m# need to predict here and not in loss so doesn't affect gradient\u001b[39;00m\n",
                  "File \u001b[0;32m/opt/homebrew/Caskroom/miniconda/base/envs/py311/lib/python3.11/site-packages/keras/src/optimizers/__init__.py:115\u001b[0m, in \u001b[0;36mLegacyOptimizerWarning.__init__\u001b[0;34m(self, *args, **kwargs)\u001b[0m\n\u001b[1;32m    114\u001b[0m \u001b[38;5;28;01mdef\u001b[39;00m \u001b[38;5;21m__init__\u001b[39m(\u001b[38;5;28mself\u001b[39m, \u001b[38;5;241m*\u001b[39margs, \u001b[38;5;241m*\u001b[39m\u001b[38;5;241m*\u001b[39mkwargs):\n\u001b[0;32m--> 115\u001b[0m     \u001b[38;5;28;01mraise\u001b[39;00m \u001b[38;5;167;01mImportError\u001b[39;00m(\n\u001b[1;32m    116\u001b[0m         \u001b[38;5;124m\"\u001b[39m\u001b[38;5;124m`keras.optimizers.legacy` is not supported in Keras 3. When using \u001b[39m\u001b[38;5;124m\"\u001b[39m\n\u001b[1;32m    117\u001b[0m         \u001b[38;5;124m\"\u001b[39m\u001b[38;5;124m`tf.keras`, to continue using a `tf.keras.optimizers.legacy` \u001b[39m\u001b[38;5;124m\"\u001b[39m\n\u001b[1;32m    118\u001b[0m         \u001b[38;5;124m\"\u001b[39m\u001b[38;5;124moptimizer, you can install the `tf_keras` package (Keras 2) and \u001b[39m\u001b[38;5;124m\"\u001b[39m\n\u001b[1;32m    119\u001b[0m         \u001b[38;5;124m\"\u001b[39m\u001b[38;5;124mset the environment variable `TF_USE_LEGACY_KERAS=True` to \u001b[39m\u001b[38;5;124m\"\u001b[39m\n\u001b[1;32m    120\u001b[0m         \u001b[38;5;124m\"\u001b[39m\u001b[38;5;124mconfigure TensorFlow to use `tf_keras` when accessing `tf.keras`.\u001b[39m\u001b[38;5;124m\"\u001b[39m\n\u001b[1;32m    121\u001b[0m     )\n",
                  "\u001b[0;31mImportError\u001b[0m: `keras.optimizers.legacy` is not supported in Keras 3. When using `tf.keras`, to continue using a `tf.keras.optimizers.legacy` optimizer, you can install the `tf_keras` package (Keras 2) and set the environment variable `TF_USE_LEGACY_KERAS=True` to configure TensorFlow to use `tf_keras` when accessing `tf.keras`."
               ]
            }
         ],
         "source": [
            "embedding_dimension = 10\n",
            "k = 20\n",
            "best_hyperparameters = {'gravity_coefficient': 0.001, 'regularization_coefficient': 0.5, 'num_iterations': 1000, 'learning_rate': 100.0}\n",
            "\n",
            "model = FactorizationRecommender(m=training_data.m, n=training_data.n, k=embedding_dimension)\n",
            "\n",
            "tie = TechniqueInferenceEngine(\n",
            "    training_data=training_data,\n",
            "    validation_data=validation_data,\n",
            "    test_data=test_data,\n",
            "    model=model,\n",
            "    enterprise_attack_filepath=enterprise_attack_filepath,\n",
            ")\n",
            "mse = tie.fit(**best_hyperparameters)\n",
            "# mse = tie.fit_with_cross_validation(\n",
            "#     learning_rate=[0.001, 0.01, 0.1, 1.0, 10., 20., 50., 100.],\n",
            "#     num_iterations=[1000],\n",
            "#     regularization_coefficient=[0.001, 0.005, 0.01, 0.02, 0.05, 0.1, 0.2, 0.3, 0.5],\n",
            "#     gravity_coefficient=[0.001, 0.005, 0.01, 0.02, 0.05, 0.1, 0.2, 0.3, 0.5],\n",
            "# )\n",
            "print(\"Mean Squared Error\", mse)\n",
            "precision = tie.precision(k=k)\n",
            "print(\"Precision\", precision)\n",
            "recall = tie.recall(k=k)\n",
            "print(\"Recall\", recall)\n",
            "ndcg = tie.normalized_discounted_cumulative_gain(k=k)\n",
            "print(\"Normalized Discounted Cumulative Gain\", ndcg)"
         ]
      },
      {
         "cell_type": "code",
         "execution_count": 7,
         "metadata": {
            "metadata": {}
         },
         "outputs": [
            {
               "name": "stdout",
               "output_type": "stream",
               "text": [
                  "Mean Squared Error 1.184506267600236\n",
                  "Precision 0.005549345257106356\n",
                  "Recall 0.04217497343495427\n",
                  "Normalized Discounted Cumulative Gain 0.045706486942448527\n"
               ]
            }
         ],
         "source": [
            "# hyperparameters\n",
            "embedding_dimension = 10\n",
            "k = 20\n",
            "best_hyperparameters = {'regularization': 0.0001, 'num_iterations': 256000, 'learning_rate': 0.005}\n",
            "\n",
            "model = BPRRecommender(m=training_data.m, n=training_data.n, k=embedding_dimension)\n",
            "\n",
            "tie = TechniqueInferenceEngine(\n",
            "    training_data=training_data,\n",
            "    validation_data=validation_data,\n",
            "    test_data=test_data,\n",
            "    model=model,\n",
            "    enterprise_attack_filepath=enterprise_attack_filepath,\n",
            ")\n",
            "mse = tie.fit(**best_hyperparameters)\n",
            "# mse = tie.fit_with_cross_validation(\n",
            "#     learning_rate=[0.001, 0.005, 0.01, 0.02, 0.05],\n",
            "#     num_iterations=[500 * 512],\n",
            "#     regularization=[0, 0.0001, 0.001, 0.01],\n",
            "# )\n",
            "print(\"Mean Squared Error\", mse)\n",
            "precision = tie.precision(k=k)\n",
            "print(\"Precision\", precision)\n",
            "recall = tie.recall(k=20)\n",
            "print(\"Recall\", recall)\n",
            "ndcg = tie.normalized_discounted_cumulative_gain(k=k)\n",
            "print(\"Normalized Discounted Cumulative Gain\", ndcg)"
         ]
      },
      {
         "cell_type": "code",
         "execution_count": 51,
         "metadata": {},
         "outputs": [
            {
               "data": {
                  "application/vnd.jupyter.widget-view+json": {
                     "model_id": "82be653d6c6c4a339f169f9b60f8ab07",
                     "version_major": 2,
                     "version_minor": 0
                  },
                  "text/plain": [
                     "  0%|          | 0/256000 [00:00<?, ?it/s]"
                  ]
               },
               "metadata": {},
               "output_type": "display_data"
            }
         ],
         "source": [
            "# hyperparameters\n",
            "embedding_dimension = 10\n",
            "k = 20\n",
            "best_hyperparameters = {'regularization': 0.0001, 'num_iterations': 256000, 'learning_rate': 0.005}\n",
            "\n",
            "model = ImplicitBPRRecommender(m=training_data.m, n=training_data.n, k=embedding_dimension)\n",
            "\n",
            "tie = TechniqueInferenceEngine(\n",
            "    training_data=training_data,\n",
            "    validation_data=validation_data,\n",
            "    test_data=test_data,\n",
            "    model=model,\n",
            "    enterprise_attack_filepath=enterprise_attack_filepath,\n",
            ")\n",
            "mse = tie.fit(**best_hyperparameters)\n",
            "# mse = tie.fit_with_cross_validation(\n",
            "#     learning_rate=[0.001, 0.005, 0.01, 0.02, 0.05],\n",
            "#     num_iterations=[math.floor(500 * 512 / training_data.to_numpy().sum())],\n",
            "#     regularization=[0, 0.0001, 0.001, 0.01],\n",
            "# )\n",
            "print(\"Mean Squared Error\", mse)\n",
            "precision = tie.precision(k=k)\n",
            "print(\"Precision\", precision)\n",
            "recall = tie.recall(k=k)\n",
            "print(\"Recall\", recall)\n",
            "ndcg = tie.normalized_discounted_cumulative_gain(k=k)\n",
            "print(\"Normalized Discounted Cumulative Gain\", ndcg)"
         ]
      },
      {
         "cell_type": "code",
         "execution_count": 8,
         "metadata": {},
         "outputs": [
            {
               "name": "stderr",
               "output_type": "stream",
               "text": [
                  "/opt/homebrew/anaconda3/envs/tie2/lib/python3.11/site-packages/implicit/cpu/als.py:95: RuntimeWarning: OpenBLAS is configured to use 12 threads. It is highly recommended to disable its internal threadpool by setting the environment variable 'OPENBLAS_NUM_THREADS=1' or by calling 'threadpoolctl.threadpool_limits(1, \"blas\")'. Having OpenBLAS use a threadpool can lead to severe performance issues here.\n",
                  "  check_blas_config()\n",
                  "100%|██████████| 20/20 [00:00<00:00, 50.81it/s]\n"
               ]
            },
            {
               "name": "stdout",
               "output_type": "stream",
               "text": [
                  "Mean Squared Error 0.9886548077548966\n",
                  "Precision 0.03980357713190674\n",
                  "Recall 0.3784278154674671\n",
                  "Normalized Discounted Cumulative Gain 0.08805731433719892\n"
               ]
            }
         ],
         "source": [
            "# hyperparameters\n",
            "embedding_dimension = 10\n",
            "k = 20\n",
            "best_hyperparameters = {'regularization_coefficient': 0.05, 'c': 0.5, 'num_iterations': 20}\n",
            "\n",
            "model = WALSRecommender(m=training_data.m, n=training_data.n, k=embedding_dimension)\n",
            "\n",
            "tie = TechniqueInferenceEngine(\n",
            "    training_data=training_data,\n",
            "    validation_data=validation_data,\n",
            "    test_data=test_data,\n",
            "    model=model,\n",
            "    enterprise_attack_filepath=enterprise_attack_filepath,\n",
            ")\n",
            "mse = tie.fit(**best_hyperparameters)\n",
            "# mse = tie.fit_with_cross_validation(\n",
            "#     num_iterations=[20],\n",
            "#     c=[0.001, 0.005, 0.01, 0.05, 0.1, 0.3, 0.5, 0.7],\n",
            "#     regularization_coefficient=[0.001, 0.005, 0.01, 0.02, 0.05]\n",
            "# )\n",
            "print(\"Mean Squared Error\", mse)\n",
            "precision = tie.precision(k=k)\n",
            "print(\"Precision\", precision)\n",
            "recall = tie.recall(k=k)\n",
            "print(\"Recall\", recall)\n",
            "ndcg = tie.normalized_discounted_cumulative_gain(k=k)\n",
            "print(\"Normalized Discounted Cumulative Gain\", ndcg)"
         ]
      },
      {
         "cell_type": "code",
         "execution_count": 9,
         "metadata": {},
         "outputs": [
            {
               "name": "stdout",
               "output_type": "stream",
               "text": [
                  "           predictions  training_data  test_data  \\\n",
                  "T1082         1.072645            1.0        0.0   \n",
                  "T1105         1.052426            1.0        0.0   \n",
                  "T1027         0.988334            1.0        0.0   \n",
                  "T1071.001     0.489124            1.0        0.0   \n",
                  "T1204.002     0.374016            0.0        0.0   \n",
                  "T1566.001     0.327866            0.0        0.0   \n",
                  "T1016         0.198875            0.0        0.0   \n",
                  "T1059.001     0.183911            0.0        0.0   \n",
                  "T1113         0.176998            0.0        0.0   \n",
                  "T1547.001     0.160393            0.0        0.0   \n",
                  "\n",
                  "                                   technique_name  \n",
                  "T1082                System Information Discovery  \n",
                  "T1105                       Ingress Tool Transfer  \n",
                  "T1027             Obfuscated Files or Information  \n",
                  "T1071.001                           Web Protocols  \n",
                  "T1204.002                          Malicious File  \n",
                  "T1566.001                Spearphishing Attachment  \n",
                  "T1016      System Network Configuration Discovery  \n",
                  "T1059.001                              PowerShell  \n",
                  "T1113                              Screen Capture  \n",
                  "T1547.001      Registry Run Keys / Startup Folder  \n"
               ]
            }
         ],
         "source": [
            "oilrig_techniques = {\n",
            "    \"T1047\", \"T1059.005\", \"T1124\", \"T1082\",\n",
            "    \"T1497.001\", \"T1053.005\", \"T1027\", \"T1105\",\n",
            "    \"T1070.004\", \"T1059.003\", \"T1071.001\"\n",
            "}\n",
            "new_report_predictions = tie.predict_for_new_report(oilrig_techniques)\n",
            "\n",
            "print(new_report_predictions.sort_values(by=\"predictions\", ascending=False).head(10))"
         ]
      },
      {
         "cell_type": "code",
         "execution_count": 12,
         "metadata": {},
         "outputs": [
            {
               "name": "stdout",
               "output_type": "stream",
               "text": [
<<<<<<< HEAD
                  "           predictions  training_data  test_data  \\\n",
                  "T1082         1.072645            1.0        0.0   \n",
                  "T1105         1.052426            1.0        0.0   \n",
                  "T1027         0.988334            1.0        0.0   \n",
                  "T1071.001     0.489124            1.0        0.0   \n",
                  "T1204.002     0.374016            0.0        0.0   \n",
                  "T1566.001     0.327866            0.0        0.0   \n",
                  "T1016         0.198875            0.0        0.0   \n",
                  "T1059.001     0.183911            0.0        0.0   \n",
                  "T1113         0.176998            0.0        0.0   \n",
                  "T1547.001     0.160393            0.0        0.0   \n",
                  "\n",
                  "                                   technique_name  \n",
                  "T1082                System Information Discovery  \n",
                  "T1105                       Ingress Tool Transfer  \n",
                  "T1027             Obfuscated Files or Information  \n",
                  "T1071.001                           Web Protocols  \n",
                  "T1204.002                          Malicious File  \n",
                  "T1566.001                Spearphishing Attachment  \n",
                  "T1016      System Network Configuration Discovery  \n",
                  "T1059.001                              PowerShell  \n",
                  "T1113                              Screen Capture  \n",
                  "T1547.001      Registry Run Keys / Startup Folder  \n"
=======
                  "score for hyperparameters 0.038200715314319\n",
                  "hyperparameters {'regularization': 0.001, 'num_iterations': 67, 'learning_rate': 0.01}\n"
               ]
            },
            {
               "data": {
                  "application/vnd.jupyter.widget-view+json": {
                     "model_id": "5d3933d9b74a4176b131ebda875f03e1",
                     "version_major": 2,
                     "version_minor": 0
                  },
                  "text/plain": [
                     "  0%|          | 0/67 [00:00<?, ?it/s]"
                  ]
               },
               "metadata": {},
               "output_type": "display_data"
            },
            {
               "name": "stdout",
               "output_type": "stream",
               "text": [
                  "score for hyperparameters 0.036340014550713784\n",
                  "hyperparameters {'regularization': 0.01, 'num_iterations': 67, 'learning_rate': 0.01}\n"
               ]
            },
            {
               "data": {
                  "application/vnd.jupyter.widget-view+json": {
                     "model_id": "4cbbbf3e6fa74536a6bc6d51eaf5fae5",
                     "version_major": 2,
                     "version_minor": 0
                  },
                  "text/plain": [
                     "  0%|          | 0/67 [00:00<?, ?it/s]"
                  ]
               },
               "metadata": {},
               "output_type": "display_data"
            },
            {
               "name": "stdout",
               "output_type": "stream",
               "text": [
                  "score for hyperparameters 0.053321555899591665\n",
                  "hyperparameters {'regularization': 0, 'num_iterations': 67, 'learning_rate': 0.02}\n"
               ]
            },
            {
               "data": {
                  "application/vnd.jupyter.widget-view+json": {
                     "model_id": "f08fec73e1d945aca05ca385e0ec5acb",
                     "version_major": 2,
                     "version_minor": 0
                  },
                  "text/plain": [
                     "  0%|          | 0/67 [00:00<?, ?it/s]"
                  ]
               },
               "metadata": {},
               "output_type": "display_data"
            },
            {
               "name": "stdout",
               "output_type": "stream",
               "text": [
                  "score for hyperparameters 0.046841278056879244\n",
                  "hyperparameters {'regularization': 0.0001, 'num_iterations': 67, 'learning_rate': 0.02}\n"
               ]
            },
            {
               "data": {
                  "application/vnd.jupyter.widget-view+json": {
                     "model_id": "791bd6e2697b4416b21617fde9d420c1",
                     "version_major": 2,
                     "version_minor": 0
                  },
                  "text/plain": [
                     "  0%|          | 0/67 [00:00<?, ?it/s]"
                  ]
               },
               "metadata": {},
               "output_type": "display_data"
            },
            {
               "name": "stdout",
               "output_type": "stream",
               "text": [
                  "score for hyperparameters 0.048403637506916744\n",
                  "hyperparameters {'regularization': 0.001, 'num_iterations': 67, 'learning_rate': 0.02}\n"
               ]
            },
            {
               "data": {
                  "application/vnd.jupyter.widget-view+json": {
                     "model_id": "d03a8e8f0b4e4c4caeccd9bdc56a92dd",
                     "version_major": 2,
                     "version_minor": 0
                  },
                  "text/plain": [
                     "  0%|          | 0/67 [00:00<?, ?it/s]"
                  ]
               },
               "metadata": {},
               "output_type": "display_data"
            },
            {
               "name": "stdout",
               "output_type": "stream",
               "text": [
                  "score for hyperparameters 0.04378670840467754\n",
                  "hyperparameters {'regularization': 0.01, 'num_iterations': 67, 'learning_rate': 0.02}\n"
               ]
            },
            {
               "data": {
                  "application/vnd.jupyter.widget-view+json": {
                     "model_id": "2b2e0fed427a46f5bead015cf529c83b",
                     "version_major": 2,
                     "version_minor": 0
                  },
                  "text/plain": [
                     "  0%|          | 0/67 [00:00<?, ?it/s]"
                  ]
               },
               "metadata": {},
               "output_type": "display_data"
            },
            {
               "name": "stdout",
               "output_type": "stream",
               "text": [
                  "score for hyperparameters 0.04414755954968812\n",
                  "hyperparameters {'regularization': 0, 'num_iterations': 67, 'learning_rate': 0.05}\n"
               ]
            },
            {
               "data": {
                  "application/vnd.jupyter.widget-view+json": {
                     "model_id": "ed82d8813a3146eebe268b33480c2fee",
                     "version_major": 2,
                     "version_minor": 0
                  },
                  "text/plain": [
                     "  0%|          | 0/67 [00:00<?, ?it/s]"
                  ]
               },
               "metadata": {},
               "output_type": "display_data"
            },
            {
               "name": "stdout",
               "output_type": "stream",
               "text": [
                  "score for hyperparameters 0.03551287779086217\n",
                  "hyperparameters {'regularization': 0.0001, 'num_iterations': 67, 'learning_rate': 0.05}\n"
               ]
            },
            {
               "data": {
                  "application/vnd.jupyter.widget-view+json": {
                     "model_id": "76c150a234884bde98fe6d55ae81ce47",
                     "version_major": 2,
                     "version_minor": 0
                  },
                  "text/plain": [
                     "  0%|          | 0/67 [00:00<?, ?it/s]"
                  ]
               },
               "metadata": {},
               "output_type": "display_data"
            },
            {
               "name": "stdout",
               "output_type": "stream",
               "text": [
                  "score for hyperparameters 0.034188068100035995\n",
                  "hyperparameters {'regularization': 0.001, 'num_iterations': 67, 'learning_rate': 0.05}\n"
               ]
            },
            {
               "data": {
                  "application/vnd.jupyter.widget-view+json": {
                     "model_id": "2e9e1e76604742f4ad4ed5f2abef02c0",
                     "version_major": 2,
                     "version_minor": 0
                  },
                  "text/plain": [
                     "  0%|          | 0/67 [00:00<?, ?it/s]"
                  ]
               },
               "metadata": {},
               "output_type": "display_data"
            },
            {
               "name": "stdout",
               "output_type": "stream",
               "text": [
                  "score for hyperparameters 0.03564968921746598\n",
                  "hyperparameters {'regularization': 0.01, 'num_iterations': 67, 'learning_rate': 0.05}\n"
               ]
            },
            {
               "data": {
                  "application/vnd.jupyter.widget-view+json": {
                     "model_id": "1967dbc9cb514145a8ae604a71336ab9",
                     "version_major": 2,
                     "version_minor": 0
                  },
                  "text/plain": [
                     "  0%|          | 0/67 [00:00<?, ?it/s]"
                  ]
               },
               "metadata": {},
               "output_type": "display_data"
            },
            {
               "name": "stdout",
               "output_type": "stream",
               "text": [
                  "score for hyperparameters 0.03215088676081219\n",
                  "best hyper parameters {'regularization': 0.0001, 'num_iterations': 67, 'learning_rate': 0.001}\n"
               ]
            },
            {
               "data": {
                  "application/vnd.jupyter.widget-view+json": {
                     "model_id": "2344e77971114b4aa9b04006c4dbc331",
                     "version_major": 2,
                     "version_minor": 0
                  },
                  "text/plain": [
                     "  0%|          | 0/67 [00:00<?, ?it/s]"
                  ]
               },
               "metadata": {},
               "output_type": "display_data"
            },
            {
               "name": "stdout",
               "output_type": "stream",
               "text": [
                  "Mean Squared Error None\n",
                  "Precision 0.0019163206643244969\n",
                  "Recall 0.015189820181530216\n",
                  "Normalized Discounted Cumulative Gain 0.014312868387378032\n"
               ]
            }
         ],
         "source": [
            "# hyperparameters\n",
            "embedding_dimension = 10\n",
            "k = 20\n",
            "\n",
            "model = ImplicitBPRRecommender(k=embedding_dimension)\n",
            "\n",
            "tie = TechniqueInferenceEngine(\n",
            "    training_data=training_data,\n",
            "    validation_data=validation_data,\n",
            "    test_data=test_data,\n",
            "    model=model,\n",
            "    enterprise_attack_filepath=enterprise_attack_filepath,\n",
            ")\n",
            "mse = tie.fit_with_cross_validation(\n",
            "    learning_rate=[0.001, 0.005, 0.01, 0.02, 0.05],\n",
            "    num_iterations=[math.floor(500 * 512 / training_data.to_numpy().sum())],\n",
            "    regularization=[0, 0.0001, 0.001, 0.01],\n",
            ")\n",
            "print(\"Mean Squared Error\", mse)\n",
            "precision = tie.precision(k=k)\n",
            "print(\"Precision\", precision)\n",
            "recall = tie.recall(k=k)\n",
            "print(\"Recall\", recall)\n",
            "ndcg = tie.normalized_discounted_cumulative_gain(k=k)\n",
            "print(\"Normalized Discounted Cumulative Gain\", ndcg)"
         ]
      },
      {
         "cell_type": "code",
         "execution_count": 10,
         "metadata": {},
         "outputs": [
            {
               "name": "stderr",
               "output_type": "stream",
               "text": [
                  "/opt/homebrew/anaconda3/envs/tie/lib/python3.11/site-packages/implicit/cpu/als.py:95: RuntimeWarning: OpenBLAS is configured to use 12 threads. It is highly recommended to disable its internal threadpool by setting the environment variable 'OPENBLAS_NUM_THREADS=1' or by calling 'threadpoolctl.threadpool_limits(1, \"blas\")'. Having OpenBLAS use a threadpool can lead to severe performance issues here.\n",
                  "  check_blas_config()\n"
               ]
            },
            {
               "data": {
                  "application/vnd.jupyter.widget-view+json": {
                     "model_id": "411a06428730448193f881b20bcdc2f5",
                     "version_major": 2,
                     "version_minor": 0
                  },
                  "text/plain": [
                     "  0%|          | 0/20 [00:00<?, ?it/s]"
                  ]
               },
               "metadata": {},
               "output_type": "display_data"
            },
            {
               "name": "stdout",
               "output_type": "stream",
               "text": [
                  "Mean Squared Error 0.9900234803847827\n",
                  "Precision 0.03958000638773555\n",
                  "Recall 0.37206635608724653\n",
                  "Normalized Discounted Cumulative Gain 0.08354486002702224\n"
               ]
            }
         ],
         "source": [
            "# hyperparameters\n",
            "embedding_dimension = 10\n",
            "k = 20\n",
            "\n",
            "best_hyperparameters = {'regularization_coefficient': 0.05, 'c': 0.5, 'num_iterations': 20}\n",
            "\n",
            "model = ImplicitWalsRecommender(m=training_data.m, n=training_data.n, k=embedding_dimension)\n",
            "\n",
            "tie = TechniqueInferenceEngine(\n",
            "    training_data=training_data,\n",
            "    validation_data=validation_data,\n",
            "    test_data=test_data,\n",
            "    model=model,\n",
            "    enterprise_attack_filepath=enterprise_attack_filepath,\n",
            ")\n",
            "mse = tie.fit(**best_hyperparameters)\n",
            "# mse = tie.fit_with_cross_validation(\n",
            "#     num_iterations=[20],\n",
            "#     c=[0.001, 0.005, 0.01, 0.05, 0.1, 0.3, 0.5, 0.7],\n",
            "#     regularization_coefficient=[0.001, 0.005, 0.01, 0.02, 0.05]\n",
            "# )\n",
            "print(\"Mean Squared Error\", mse)\n",
            "precision = tie.precision(k=k)\n",
            "print(\"Precision\", precision)\n",
            "recall = tie.recall(k=k)\n",
            "print(\"Recall\", recall)\n",
            "ndcg = tie.normalized_discounted_cumulative_gain(k=k)\n",
            "print(\"Normalized Discounted Cumulative Gain\", ndcg)"
         ]
      },
      {
         "cell_type": "code",
         "execution_count": 43,
         "metadata": {},
         "outputs": [
            {
               "name": "stdout",
               "output_type": "stream",
               "text": [
                  "Mean Squared Error 0.9966698517843082\n",
                  "Precision 0.03240178856595337\n",
                  "Recall 0.3262663853296155\n",
                  "Normalized Discounted Cumulative Gain 0.029512736619956913\n"
               ]
            }
         ],
         "source": [
            "# hyperparameters\n",
            "embedding_dimension = 10\n",
            "k = 20\n",
            "\n",
            "best_hyperparameters = {'regularization_coefficient': 0.1, 'c': 0.5, 'num_iterations': 20}\n",
            "\n",
            "model = WalsRecommender(m=training_data.m, n=training_data.n, k=embedding_dimension)\n",
            "\n",
            "tie = TechniqueInferenceEngine(\n",
            "    training_data=training_data,\n",
            "    validation_data=validation_data,\n",
            "    test_data=test_data,\n",
            "    model=model,\n",
            "    enterprise_attack_filepath=enterprise_attack_filepath,\n",
            ")\n",
            "mse = tie.fit(**best_hyperparameters)\n",
            "# mse = tie.fit_with_cross_validation(\n",
            "#     num_iterations=[20],\n",
            "#     c=[0.001, 0.005, 0.01, 0.05, 0.1, 0.3, 0.5, 0.7],\n",
            "#     regularization_coefficient=[0.001, 0.005, 0.01, 0.02, 0.05]\n",
            "# )\n",
            "print(\"Mean Squared Error\", mse)\n",
            "precision = tie.precision(k=k)\n",
            "print(\"Precision\", precision)\n",
            "recall = tie.recall(k=k)\n",
            "print(\"Recall\", recall)\n",
            "ndcg = tie.normalized_discounted_cumulative_gain(k=k)\n",
            "print(\"Normalized Discounted Cumulative Gain\", ndcg)"
         ]
      },
      {
         "cell_type": "code",
         "execution_count": 18,
         "metadata": {},
         "outputs": [
            {
               "ename": "KeyboardInterrupt",
               "evalue": "",
               "output_type": "error",
               "traceback": [
                  "\u001b[0;31m---------------------------------------------------------------------------\u001b[0m",
                  "\u001b[0;31mKeyboardInterrupt\u001b[0m                         Traceback (most recent call last)",
                  "Cell \u001b[0;32mIn[18], line 8\u001b[0m\n\u001b[1;32m      6\u001b[0m precision \u001b[38;5;241m=\u001b[39m tie\u001b[38;5;241m.\u001b[39mprecision(k\u001b[38;5;241m=\u001b[39mk)\n\u001b[1;32m      7\u001b[0m \u001b[38;5;66;03m# print(\"Precision\", precision)\u001b[39;00m\n\u001b[0;32m----> 8\u001b[0m recall \u001b[38;5;241m=\u001b[39m \u001b[43mtie\u001b[49m\u001b[38;5;241;43m.\u001b[39;49m\u001b[43mrecall\u001b[49m\u001b[43m(\u001b[49m\u001b[43mk\u001b[49m\u001b[38;5;241;43m=\u001b[39;49m\u001b[43mk\u001b[49m\u001b[43m)\u001b[49m\n\u001b[1;32m      9\u001b[0m recalls\u001b[38;5;241m.\u001b[39mappend(recall)\n\u001b[1;32m     10\u001b[0m \u001b[38;5;66;03m# print(\"Recall\", recall)\u001b[39;00m\n",
                  "File \u001b[0;32m~/code/technique-inference-engine/models/tie.py:212\u001b[0m, in \u001b[0;36mTechniqueInferenceEngine.recall\u001b[0;34m(self, k)\u001b[0m\n\u001b[1;32m    196\u001b[0m \u001b[38;5;28;01mdef\u001b[39;00m \u001b[38;5;21mrecall\u001b[39m(\u001b[38;5;28mself\u001b[39m, k: \u001b[38;5;28mint\u001b[39m \u001b[38;5;241m=\u001b[39m \u001b[38;5;241m10\u001b[39m) \u001b[38;5;241m-\u001b[39m\u001b[38;5;241m>\u001b[39m \u001b[38;5;28mfloat\u001b[39m:\n\u001b[1;32m    197\u001b[0m \u001b[38;5;250m    \u001b[39m\u001b[38;5;124;03m\"\"\"Calculates the recall of the top k model predictions.\u001b[39;00m\n\u001b[1;32m    198\u001b[0m \n\u001b[1;32m    199\u001b[0m \u001b[38;5;124;03m    Recall is defined as the average fraction of items in the test set which appear\u001b[39;00m\n\u001b[0;32m   (...)\u001b[0m\n\u001b[1;32m    210\u001b[0m \u001b[38;5;124;03m        The computed recall for the top k model predictions.\u001b[39;00m\n\u001b[1;32m    211\u001b[0m \u001b[38;5;124;03m    \"\"\"\u001b[39;00m\n\u001b[0;32m--> 212\u001b[0m     \u001b[38;5;28;01mreturn\u001b[39;00m \u001b[43mrecall_at_k\u001b[49m\u001b[43m(\u001b[49m\u001b[38;5;28;43mself\u001b[39;49m\u001b[38;5;241;43m.\u001b[39;49m\u001b[43mpredict\u001b[49m\u001b[43m(\u001b[49m\u001b[43m)\u001b[49m\u001b[43m,\u001b[49m\u001b[43m \u001b[49m\u001b[38;5;28;43mself\u001b[39;49m\u001b[38;5;241;43m.\u001b[39;49m\u001b[43m_test_data\u001b[49m\u001b[38;5;241;43m.\u001b[39;49m\u001b[43mto_pandas\u001b[49m\u001b[43m(\u001b[49m\u001b[43m)\u001b[49m\u001b[43m,\u001b[49m\u001b[43m \u001b[49m\u001b[43mk\u001b[49m\u001b[43m)\u001b[49m\n",
                  "File \u001b[0;32m~/code/technique-inference-engine/models/utils.py:120\u001b[0m, in \u001b[0;36mrecall_at_k\u001b[0;34m(predictions, test_data, k)\u001b[0m\n\u001b[1;32m    117\u001b[0m \u001b[38;5;28;01massert\u001b[39;00m m, n \u001b[38;5;241m==\u001b[39m predictions\u001b[38;5;241m.\u001b[39mshape\n\u001b[1;32m    118\u001b[0m \u001b[38;5;28;01massert\u001b[39;00m \u001b[38;5;241m0\u001b[39m \u001b[38;5;241m<\u001b[39m k \u001b[38;5;241m<\u001b[39m\u001b[38;5;241m=\u001b[39m n\n\u001b[0;32m--> 120\u001b[0m num_test_items_in_top_k \u001b[38;5;241m=\u001b[39m \u001b[43m_get_num_test_items_in_top_k_per_user\u001b[49m\u001b[43m(\u001b[49m\n\u001b[1;32m    121\u001b[0m \u001b[43m    \u001b[49m\u001b[43mpredictions\u001b[49m\u001b[43m,\u001b[49m\u001b[43m \u001b[49m\u001b[43mtest_data\u001b[49m\u001b[43m,\u001b[49m\u001b[43m \u001b[49m\u001b[43mk\u001b[49m\n\u001b[1;32m    122\u001b[0m \u001b[43m\u001b[49m\u001b[43m)\u001b[49m\n\u001b[1;32m    123\u001b[0m num_test_items_per_user \u001b[38;5;241m=\u001b[39m test_data\u001b[38;5;241m.\u001b[39msum(axis\u001b[38;5;241m=\u001b[39m\u001b[38;5;241m1\u001b[39m)\n\u001b[1;32m    125\u001b[0m fraction_recalled_predictions \u001b[38;5;241m=\u001b[39m num_test_items_in_top_k \u001b[38;5;241m/\u001b[39m num_test_items_per_user\n",
                  "File \u001b[0;32m~/code/technique-inference-engine/models/utils.py:51\u001b[0m, in \u001b[0;36m_get_num_test_items_in_top_k_per_user\u001b[0;34m(predictions, test_data, k)\u001b[0m\n\u001b[1;32m     46\u001b[0m m, n \u001b[38;5;241m=\u001b[39m test_data\u001b[38;5;241m.\u001b[39mshape\n\u001b[1;32m     47\u001b[0m \u001b[38;5;66;03m# get a matrix with a 1 in the top 10 spots\u001b[39;00m\n\u001b[1;32m     48\u001b[0m \u001b[38;5;66;03m# find overlap with test set\u001b[39;00m\n\u001b[1;32m     49\u001b[0m \u001b[38;5;66;03m# if 1 in both, then predicted in top k\u001b[39;00m\n\u001b[1;32m     50\u001b[0m \u001b[38;5;66;03m# min to get lowest rank in group, aka less than k\u001b[39;00m\n\u001b[0;32m---> 51\u001b[0m top_k_predictions \u001b[38;5;241m=\u001b[39m \u001b[43mpredictions\u001b[49m\u001b[38;5;241;43m.\u001b[39;49m\u001b[43mrank\u001b[49m\u001b[43m(\u001b[49m\u001b[43maxis\u001b[49m\u001b[38;5;241;43m=\u001b[39;49m\u001b[38;5;241;43m1\u001b[39;49m\u001b[43m,\u001b[49m\u001b[43m \u001b[49m\u001b[43mmethod\u001b[49m\u001b[38;5;241;43m=\u001b[39;49m\u001b[38;5;124;43m\"\u001b[39;49m\u001b[38;5;124;43mmin\u001b[39;49m\u001b[38;5;124;43m\"\u001b[39;49m\u001b[43m,\u001b[49m\u001b[43m \u001b[49m\u001b[43mascending\u001b[49m\u001b[38;5;241;43m=\u001b[39;49m\u001b[38;5;28;43;01mFalse\u001b[39;49;00m\u001b[43m)\u001b[49m \u001b[38;5;241m<\u001b[39m\u001b[38;5;241m=\u001b[39m k\n\u001b[1;32m     52\u001b[0m \u001b[38;5;28;01massert\u001b[39;00m m, \u001b[38;5;241m1\u001b[39m \u001b[38;5;241m==\u001b[39m top_k_predictions\u001b[38;5;241m.\u001b[39mshape\n\u001b[1;32m     53\u001b[0m test_items_in_top_k \u001b[38;5;241m=\u001b[39m (test_data \u001b[38;5;241m>\u001b[39m \u001b[38;5;241m0\u001b[39m) \u001b[38;5;241m&\u001b[39m top_k_predictions\n",
                  "File \u001b[0;32m/opt/homebrew/anaconda3/envs/tie/lib/python3.11/site-packages/pandas/core/generic.py:10098\u001b[0m, in \u001b[0;36mNDFrame.rank\u001b[0;34m(self, axis, method, numeric_only, na_option, ascending, pct)\u001b[0m\n\u001b[1;32m  10095\u001b[0m \u001b[38;5;28;01melse\u001b[39;00m:\n\u001b[1;32m  10096\u001b[0m     data \u001b[38;5;241m=\u001b[39m \u001b[38;5;28mself\u001b[39m\n\u001b[0;32m> 10098\u001b[0m \u001b[38;5;28;01mreturn\u001b[39;00m \u001b[43mranker\u001b[49m\u001b[43m(\u001b[49m\u001b[43mdata\u001b[49m\u001b[43m)\u001b[49m\n",
                  "File \u001b[0;32m/opt/homebrew/anaconda3/envs/tie/lib/python3.11/site-packages/pandas/core/generic.py:10075\u001b[0m, in \u001b[0;36mNDFrame.rank.<locals>.ranker\u001b[0;34m(data)\u001b[0m\n\u001b[1;32m  10067\u001b[0m     ranks \u001b[38;5;241m=\u001b[39m values\u001b[38;5;241m.\u001b[39m_rank(\n\u001b[1;32m  10068\u001b[0m         axis\u001b[38;5;241m=\u001b[39maxis_int,\n\u001b[1;32m  10069\u001b[0m         method\u001b[38;5;241m=\u001b[39mmethod,\n\u001b[0;32m   (...)\u001b[0m\n\u001b[1;32m  10072\u001b[0m         pct\u001b[38;5;241m=\u001b[39mpct,\n\u001b[1;32m  10073\u001b[0m     )\n\u001b[1;32m  10074\u001b[0m \u001b[38;5;28;01melse\u001b[39;00m:\n\u001b[0;32m> 10075\u001b[0m     ranks \u001b[38;5;241m=\u001b[39m \u001b[43malgos\u001b[49m\u001b[38;5;241;43m.\u001b[39;49m\u001b[43mrank\u001b[49m\u001b[43m(\u001b[49m\n\u001b[1;32m  10076\u001b[0m \u001b[43m        \u001b[49m\u001b[43mvalues\u001b[49m\u001b[43m,\u001b[49m\n\u001b[1;32m  10077\u001b[0m \u001b[43m        \u001b[49m\u001b[43maxis\u001b[49m\u001b[38;5;241;43m=\u001b[39;49m\u001b[43maxis_int\u001b[49m\u001b[43m,\u001b[49m\n\u001b[1;32m  10078\u001b[0m \u001b[43m        \u001b[49m\u001b[43mmethod\u001b[49m\u001b[38;5;241;43m=\u001b[39;49m\u001b[43mmethod\u001b[49m\u001b[43m,\u001b[49m\n\u001b[1;32m  10079\u001b[0m \u001b[43m        \u001b[49m\u001b[43mascending\u001b[49m\u001b[38;5;241;43m=\u001b[39;49m\u001b[43mascending\u001b[49m\u001b[43m,\u001b[49m\n\u001b[1;32m  10080\u001b[0m \u001b[43m        \u001b[49m\u001b[43mna_option\u001b[49m\u001b[38;5;241;43m=\u001b[39;49m\u001b[43mna_option\u001b[49m\u001b[43m,\u001b[49m\n\u001b[1;32m  10081\u001b[0m \u001b[43m        \u001b[49m\u001b[43mpct\u001b[49m\u001b[38;5;241;43m=\u001b[39;49m\u001b[43mpct\u001b[49m\u001b[43m,\u001b[49m\n\u001b[1;32m  10082\u001b[0m \u001b[43m    \u001b[49m\u001b[43m)\u001b[49m\n\u001b[1;32m  10084\u001b[0m ranks_obj \u001b[38;5;241m=\u001b[39m \u001b[38;5;28mself\u001b[39m\u001b[38;5;241m.\u001b[39m_constructor(ranks, \u001b[38;5;241m*\u001b[39m\u001b[38;5;241m*\u001b[39mdata\u001b[38;5;241m.\u001b[39m_construct_axes_dict())\n\u001b[1;32m  10085\u001b[0m \u001b[38;5;28;01mreturn\u001b[39;00m ranks_obj\u001b[38;5;241m.\u001b[39m__finalize__(\u001b[38;5;28mself\u001b[39m, method\u001b[38;5;241m=\u001b[39m\u001b[38;5;124m\"\u001b[39m\u001b[38;5;124mrank\u001b[39m\u001b[38;5;124m\"\u001b[39m)\n",
                  "File \u001b[0;32m/opt/homebrew/anaconda3/envs/tie/lib/python3.11/site-packages/pandas/core/algorithms.py:1111\u001b[0m, in \u001b[0;36mrank\u001b[0;34m(values, axis, method, na_option, ascending, pct)\u001b[0m\n\u001b[1;32m   1102\u001b[0m     ranks \u001b[38;5;241m=\u001b[39m algos\u001b[38;5;241m.\u001b[39mrank_1d(\n\u001b[1;32m   1103\u001b[0m         values,\n\u001b[1;32m   1104\u001b[0m         is_datetimelike\u001b[38;5;241m=\u001b[39mis_datetimelike,\n\u001b[0;32m   (...)\u001b[0m\n\u001b[1;32m   1108\u001b[0m         pct\u001b[38;5;241m=\u001b[39mpct,\n\u001b[1;32m   1109\u001b[0m     )\n\u001b[1;32m   1110\u001b[0m \u001b[38;5;28;01melif\u001b[39;00m values\u001b[38;5;241m.\u001b[39mndim \u001b[38;5;241m==\u001b[39m \u001b[38;5;241m2\u001b[39m:\n\u001b[0;32m-> 1111\u001b[0m     ranks \u001b[38;5;241m=\u001b[39m \u001b[43malgos\u001b[49m\u001b[38;5;241;43m.\u001b[39;49m\u001b[43mrank_2d\u001b[49m\u001b[43m(\u001b[49m\n\u001b[1;32m   1112\u001b[0m \u001b[43m        \u001b[49m\u001b[43mvalues\u001b[49m\u001b[43m,\u001b[49m\n\u001b[1;32m   1113\u001b[0m \u001b[43m        \u001b[49m\u001b[43maxis\u001b[49m\u001b[38;5;241;43m=\u001b[39;49m\u001b[43maxis\u001b[49m\u001b[43m,\u001b[49m\n\u001b[1;32m   1114\u001b[0m \u001b[43m        \u001b[49m\u001b[43mis_datetimelike\u001b[49m\u001b[38;5;241;43m=\u001b[39;49m\u001b[43mis_datetimelike\u001b[49m\u001b[43m,\u001b[49m\n\u001b[1;32m   1115\u001b[0m \u001b[43m        \u001b[49m\u001b[43mties_method\u001b[49m\u001b[38;5;241;43m=\u001b[39;49m\u001b[43mmethod\u001b[49m\u001b[43m,\u001b[49m\n\u001b[1;32m   1116\u001b[0m \u001b[43m        \u001b[49m\u001b[43mascending\u001b[49m\u001b[38;5;241;43m=\u001b[39;49m\u001b[43mascending\u001b[49m\u001b[43m,\u001b[49m\n\u001b[1;32m   1117\u001b[0m \u001b[43m        \u001b[49m\u001b[43mna_option\u001b[49m\u001b[38;5;241;43m=\u001b[39;49m\u001b[43mna_option\u001b[49m\u001b[43m,\u001b[49m\n\u001b[1;32m   1118\u001b[0m \u001b[43m        \u001b[49m\u001b[43mpct\u001b[49m\u001b[38;5;241;43m=\u001b[39;49m\u001b[43mpct\u001b[49m\u001b[43m,\u001b[49m\n\u001b[1;32m   1119\u001b[0m \u001b[43m    \u001b[49m\u001b[43m)\u001b[49m\n\u001b[1;32m   1120\u001b[0m \u001b[38;5;28;01melse\u001b[39;00m:\n\u001b[1;32m   1121\u001b[0m     \u001b[38;5;28;01mraise\u001b[39;00m \u001b[38;5;167;01mTypeError\u001b[39;00m(\u001b[38;5;124m\"\u001b[39m\u001b[38;5;124mArray with ndim > 2 are not supported.\u001b[39m\u001b[38;5;124m\"\u001b[39m)\n",
                  "\u001b[0;31mKeyboardInterrupt\u001b[0m: "
               ]
            }
         ],
         "source": [
            "k_values = [1, 5] + list(range(10, 200, 10))\n",
            "recalls = []\n",
            "ndcgs = []\n",
            "for k in k_values:\n",
            "    # print(\"Mean Squared Error\", mse)\n",
            "    precision = tie.precision(k=k)\n",
            "    # print(\"Precision\", precision)\n",
            "    recall = tie.recall(k=k)\n",
            "    recalls.append(recall)\n",
            "    # print(\"Recall\", recall)\n",
            "    ndcg = tie.normalized_discounted_cumulative_gain(k=k)\n",
            "    ndcgs.append(ndcg)\n",
            "    # print(\"Normalized Discounted Cumulative Gain\", ndcg)\n",
            "\n",
            "print(\"recalls\", recalls)\n",
            "\n",
            "plt.xlabel(\"k\")\n",
            "plt.ylabel(\"Normalized discounted cumulative gain (NDCG)\")\n",
            "plt.title(\"NDCG@k for various values of k\")\n",
            "plt.plot(k_values, ndcgs)"
         ]
      },
      {
         "cell_type": "code",
         "execution_count": 39,
         "metadata": {},
         "outputs": [
            {
               "name": "stdout",
               "output_type": "stream",
               "text": [
                  "           predictions  training_data  test_data  \\\n",
                  "T1027         0.512165            1.0        0.0   \n",
                  "T1082         0.439151            1.0        0.0   \n",
                  "T1059.003     0.408320            1.0        0.0   \n",
                  "T1105         0.386729            1.0        0.0   \n",
                  "T1071.001     0.338270            1.0        0.0   \n",
                  "T1113         0.308867            0.0        0.0   \n",
                  "T1053.005     0.290378            1.0        0.0   \n",
                  "T1005         0.267386            0.0        0.0   \n",
                  "T1547.001     0.264123            0.0        0.0   \n",
                  "T1566.001     0.226007            0.0        0.0   \n",
                  "\n",
                  "                               technique_name  \n",
                  "T1027         Obfuscated Files or Information  \n",
                  "T1082            System Information Discovery  \n",
                  "T1059.003               Windows Command Shell  \n",
                  "T1105                   Ingress Tool Transfer  \n",
                  "T1071.001                       Web Protocols  \n",
                  "T1113                          Screen Capture  \n",
                  "T1053.005                      Scheduled Task  \n",
                  "T1005                  Data from Local System  \n",
                  "T1547.001  Registry Run Keys / Startup Folder  \n",
                  "T1566.001            Spearphishing Attachment  \n"
               ]
            }
         ],
         "source": [
            "oilrig_techniques = {\n",
            "    \"T1047\", \"T1059.005\", \"T1124\", \"T1082\",\n",
            "    \"T1497.001\", \"T1053.005\", \"T1027\", \"T1105\",\n",
            "    \"T1070.004\", \"T1059.003\", \"T1071.001\"\n",
            "}\n",
            "new_report_predictions = tie.predict_for_new_report(oilrig_techniques, c=0.5, regularization_coefficient=0.05)\n",
            "\n",
            "print(new_report_predictions.sort_values(by=\"predictions\", ascending=False).head(10))"
         ]
      },
      {
         "cell_type": "code",
         "execution_count": 6,
         "metadata": {},
         "outputs": [
            {
               "name": "stdout",
               "output_type": "stream",
               "text": [
                  "           predictions  training_data  test_data  \\\n",
                  "T1052         0.977235            0.0        0.0   \n",
                  "T1133         0.899625            0.0        0.0   \n",
                  "T1021.002     0.787500            0.0        0.0   \n",
                  "T1202         0.758203            0.0        0.0   \n",
                  "T1596.004     0.742823            0.0        0.0   \n",
                  "T1505.002     0.721428            0.0        0.0   \n",
                  "T1594         0.714414            0.0        0.0   \n",
                  "T1546.001     0.676589            0.0        0.0   \n",
                  "T1105         0.658036            1.0        0.0   \n",
                  "T1104         0.648065            0.0        0.0   \n",
                  "\n",
                  "                              technique_name  \n",
                  "T1052      Exfiltration Over Physical Medium  \n",
                  "T1133               External Remote Services  \n",
                  "T1021.002           SMB/Windows Admin Shares  \n",
                  "T1202             Indirect Command Execution  \n",
                  "T1596.004                               CDNs  \n",
                  "T1505.002                    Transport Agent  \n",
                  "T1594           Search Victim-Owned Websites  \n",
                  "T1546.001    Change Default File Association  \n",
                  "T1105                  Ingress Tool Transfer  \n",
                  "T1104                   Multi-Stage Channels  \n"
>>>>>>> 9afe37f5
               ]
            }
         ],
         "source": [
            "# COLD START PREDICTOR\n",
            "# use one of the below sets of techniques or use your own!\n",
            "\n",
            "# training_techniques = set(['T1021.004', 'T1572', 'T1083', 'T1570', 'T1571', 'T1105', 'T1003.001',\n",
            "#     'T1005', 'T1056.001', 'T1140', 'T1555.003', 'T1569.002', 'T1113',\n",
            "#     'T1018', 'T1112'\n",
            "# ])\n",
            "oilrig_techniques = {\n",
            "    \"T1047\", \"T1059.005\", \"T1124\", \"T1082\",\n",
            "    \"T1497.001\", \"T1053.005\", \"T1027\", \"T1105\",\n",
            "    \"T1070.004\", \"T1059.003\", \"T1071.001\"}\n",
            "oilrig_adversary_emulation_plan_techniques = {\"T1082\", \"T1033\", \"T1016\", \"T1087.002\", \"T1069.002\", \"T1021\", \"T1087.001\", \"T1069.001\", \"T1049\", \"T1057\", \"T1007\", \"T1012\", \"T1018\", \"T1555.004\", \"T1041\", \"T1105\", \"T1505.003\", \"T1003.001\", \"T1070.004\", \"T1572\", \"T1021.001\", \"T1569.002\", \"T1083\", \"T1048.003\"}\n",
            "# solarigate_techniques = set([\"T1087\", \"T1087.002\", \"T1098.001\", \"T1098.002\", \"T1098.003\", \"T1098.005\",\n",
            "#     \"T1583.001\", \"T1071.001\", \"T1560.001\", \"T1059.001\", \"T1059.003\", \"T1059.005\",\n",
            "#     \"T1584.001\", \"T1555\", \"T1555.003\", \"T1213\", \"T1213.003\", \"T1005\", \"T1074.002\",\n",
            "#     \"T1140\", \"T1587.001\", \"T1484.002\", \"T1482\", \"T1568\", \"T1114.002\", \"T1546.003\",\n",
            "#     \"T1048.002\", \"T1190\", \"T1133\", \"T1083\", \"T1606.001\", \"T1606.002\", \"T1589.001\",\n",
            "#     \"T1562.001\", \"T1562.002\", \"T1562.004\", \"T1070\", \"T1070.004\", \"T1070.006\", \"T1070.008\",\n",
            "#     \"T1105\", \"T1036\", \"T1036.004\", \"T1036.005\", \"T1003.006\", \"T1069\", \"T1069.002\",\n",
            "#     \"T1057\", \"T1090.001\", \"T1021.001\", \"T1021.002\", \"T1021.006\", \"T1018\", \"T1053.005\",\n",
            "#     \"T1558.003\", \"T1539\", \"T1559.002\", \"T1195.002\", \"T1218.011\", \"T1082\", \"T1016.001\",\n",
            "#     \"T1199\", \"T1552.004\", \"T1550\", \"T1550.001\", \"T1550.004\", \"T1078\",\n",
            "#     \"T1078.002\", \"T1078.003\", \"T1078.004\", \"T1047\",\n",
            "# ])\n",
            "\n",
            "factorization_kwargs = {\n",
            "    \"learning_rate\": 0.5,\n",
            "    \"num_iterations\": 10,\n",
            "    \"regularization_coefficient\": 0.1,\n",
            "    \"gravity_coefficient\": 1,\n",
            "}\n",
            "\n",
            "bpr_kwargs = {\n",
            "    \"learning_rate\": 0.01,\n",
            "    \"num_iterations\": 1000,\n",
            "    \"w_regularization\": 0.001,\n",
            "}\n",
            "\n",
            "new_report_predictions = tie.predict_for_new_report(oilrig_techniques)\n",
            "\n",
            "print(new_report_predictions.sort_values(by=\"predictions\", ascending=False).head(10))"
         ]
      },
      {
         "cell_type": "code",
         "execution_count": 14,
         "metadata": {},
         "outputs": [
            {
               "name": "stdout",
               "output_type": "stream",
               "text": [
                  "[t-SNE] Computing 46 nearest neighbors...\n",
                  "[t-SNE] Indexed 6265 samples in 0.002s...\n",
                  "[t-SNE] Computed neighbors for 6265 samples in 0.161s...\n",
                  "[t-SNE] Computed conditional probabilities for sample 1000 / 6265\n",
                  "[t-SNE] Computed conditional probabilities for sample 2000 / 6265\n",
                  "[t-SNE] Computed conditional probabilities for sample 3000 / 6265\n",
                  "[t-SNE] Computed conditional probabilities for sample 4000 / 6265\n",
                  "[t-SNE] Computed conditional probabilities for sample 5000 / 6265\n",
                  "[t-SNE] Computed conditional probabilities for sample 6000 / 6265\n",
                  "[t-SNE] Computed conditional probabilities for sample 6265 / 6265\n",
                  "[t-SNE] Mean sigma: 0.000000\n",
                  "[t-SNE] KL divergence after 250 iterations with early exaggeration: 90.280106\n",
                  "[t-SNE] KL divergence after 8850 iterations: 0.410354\n"
               ]
            },
            {
               "data": {
                  "image/png": "iVBORw0KGgoAAAANSUhEUgAAAjMAAAGdCAYAAADnrPLBAAAAOXRFWHRTb2Z0d2FyZQBNYXRwbG90bGliIHZlcnNpb24zLjguMywgaHR0cHM6Ly9tYXRwbG90bGliLm9yZy/H5lhTAAAACXBIWXMAAA9hAAAPYQGoP6dpAABoQUlEQVR4nO3de1yTdf8/8Nc22AAFhiAggjaTyEOgkZKFloaHouzAXdrdt+yOO81DJZqZndTuCjvdWt5Z9r3t9PtWlnF3a1kmaqYkmaK4PBHYFCYnD4whhw226/fH3OXGyaEb2+D1fDz2gG3Xrn12MXa99/m8P5+3RBAEAUREREReSuruBhARERFdDgYzRERE5NUYzBAREZFXYzBDREREXo3BDBEREXk1BjNERETk1RjMEBERkVdjMENERERezcfdDegMZrMZpaWlCAwMhEQicXdziIiIyAGCIKCmpgZRUVGQStvuf+kWwUxpaSliYmLc3QwiIiK6BCUlJYiOjm7z/m4RzAQGBgKwHIygoCA3t4aIiIgcodfrERMTI57H29Itghnr0FJQUBCDGSIiIi9zsRQRJgATERGRV2MwQ0RERF6NwQwRERF5NQYzRERE5NUYzBAREZFXYzBDREREXo3BDBEREXk1BjNERETk1RjMEBERkVdjMENERERejcEMEREReTUGM0REROTVGMwQEXVBaq0OT67dD7VW5+6mELlct6iaTUTU3by1uQA//3EaP/xeBlVYACKD/TF/Qhzio5XubhqR0zGYISLqQtRaHd7cXIC9x88CAIwmAQUVtSioqMXPf5zG/SOikZmW4OZWEjkXh5mIiLqQNTka7PzjNOqM5lbv/yrvZCe3iMj1GMwQEXUhY2LD4C+XtXn/fYl9AQDTP92DK57ZiOtf3cK8GvJ6HGYiIupCdhSeRp3RJF6XyyQY2jcIPf188ZRNzkz24UoAQLnegDU5Grw9dbg7mkvkFOyZISLqQtKTVYiL6AkfKRDo54NZN1+JmF497AIZABg/OBwAEBmkQHqyyk2tJXIOiSAIgrsb4Wp6vR7BwcGorq5GUFCQu5tDRHRZ1Fod1uRooAoNwGe/lSAmxA9LJg+1C1as2+z+8wzK9QZEBilwVWQgJABnNZHXcPT8zWEmIiIPpNbqsGBdPjSn66AK64E37k0QA5A1ORp8py6D3EeKeqMJp2oMWLzhIIL8fCEAeGpCHBZvOIj9xdXi/sr1BlToDQAAZYCcw0rUpTCYISLyQGtyNCioqAUAFFScs8trGRMbhrwTVeir9MNuTRUA4HdtNZpsJjCdrGoAAEglgFmAXc8Mh5Woq2EwQ0TkgdKTVThaVi32zNgGIDsKT6OsugFnao3ibbaBzK/HzqBPsB96ByrwwMgYaM7UIT1ZxaEl6rKYM0NE5CWsQ09/nq5DaA85ag1NMJkFGE0CmswCAhUy1BpNMJ//VL9zWBSHk8irOXr+5mwmIiIvYR16ajQJKNcbUGMwQZBIYBYERIf4Y3j/EAgCoPCRYng/JYeTqNvgMBMRkZewDj0VVtbCLAC+Mgl8JMDVMUosnTwEABASIOeQEnU7HGYiIvIy1mnXucfOoLLGgOgQf+QsHOfuZhE5HadmExF1UfHRSrw9dTiy8kqwfEshMlJi7e63Bjv1xiZsPXoK9yX2ZXFJ6tLYM0NE1MU8uXY/vlOXwWwWIACQSSU49upt7m4WUYd5RAJwZmYmRowYgcDAQISHh+Ouu+5CQUGB3TYNDQ2YPXs2QkND0bNnT6SlpaGiosJum+LiYqSmpiIgIADh4eFYsGABmpqaXNl0IiKvlZ6swu3xfTB+cDhkUolYXJKoq3LpMNPPP/+M2bNnY8SIEWhqasKzzz6LCRMm4PDhw+jRowcAICMjAxs3bsS6desQHByMOXPm4J577sEvv/wCADCZTEhNTUVkZCR27dqFsrIyPPTQQ/D19cWrr77qyuYTEXkl6zAUUXfRqcNMp06dQnh4OH7++WeMGTMG1dXV6N27Nz7//HP85S9/AQAcPXoUgwYNQm5uLq6//nr88MMPuP3221FaWoqIiAgAwPvvv4+FCxfi1KlTkMvlF31eDjMRERF5H48YZmquutpSJ6RXr14AgLy8PDQ2NiIlJUXc5uqrr0a/fv2Qm5sLAMjNzcU111wjBjIAMHHiROj1ehw6dKgTW09ERESeqNNmM5nNZsydOxc33ngjhg4dCgAoLy+HXC6HUqm02zYiIgLl5eXiNraBjPV+632tMRgMMBgM4nW9Xu+sl0FEREQeptN6ZmbPno2DBw9i7dq1Ln+uzMxMBAcHi5eYmBiXPycRERG5R6cEM3PmzMF3332Hn376CdHR0eLtkZGRMBqN0Ol0dttXVFQgMjJS3Kb57Cbrdes2zS1atAjV1dXipaSkxImvhoiIiDyJS4MZQRAwZ84cfPPNN9i2bRtUKvs6IYmJifD19cXWrVvF2woKClBcXIxRo0YBAEaNGoXff/8dlZWV4jbZ2dkICgrC4MGDW31ehUKBoKAguwsRERF1TS7NmZk9ezY+//xzrF+/HoGBgWKOS3BwMPz9/REcHIz09HTMmzcPvXr1QlBQEB5//HGMGjUK119/PQBgwoQJGDx4MB588EG8/vrrKC8vx/PPP4/Zs2dDoVC4svlERETkBVw6NVsikbR6+0cffYSHH34YgGXRvPnz5+OLL76AwWDAxIkTsWrVKrshpBMnTmDmzJnYvn07evTogWnTpmHZsmXw8XEsFuPUbCIiIu/j6Pmb5QyIiIjII3nkOjNEREREzsZghoiIiLwagxkiIiLyagxmiIiIyKsxmCEiIiKvxmCGiIiIvBqDGSIiIvJqDGaIiIjIqzGYISIiIq/m0tpMRERE1LZFWQewdo8WUglwy6BwHC6rQUZKLNISY9zdNK/CYIaIiMhN1u7VQgBgEoDsw5UQADyd9TsAMKDpAA4zERERXYasvBJcs2QTYp/7HiuyCzr0WH9fmfi7wtdySjaZBSzfUujUNnZ1DGaIiKhbyMorQfJr25CVVwK1VoeHPtyNaR/uhlqru6z9vrapADUNJjSaBKz8qahDj00eGAoAUPhI0NBoFm/PSIm9rDZ1NxxmIiKibmH5lkJoq+rx/PpDGHFFCHb+cRoAoAyQ4+2pwy95v31D/FBZYwAASCDp0GN3Fp0BABiaBAT4StHQZMaU66I5xNRB7JkhIqJuISMlFv5yGRqMJhw6WQ0BgABgfX4ppn+655L3u3TyUMRF9IDCR4o5Y6/s0GNnjFZB4SNFXEQPrJ0xCn9mpiIzLeGS29JdSQRBENzdCFfT6/UIDg5GdXU1goKC3N0cIiJyE7VWhzU5GqzPL7W7XQJAsyzVPY2iNjl6/mbPDBERdRvx0Uq8PXU4JgwOt7t9pCrETS0iZ2AwQ0RE3c4HD43A8WWpuHNYFGRSCSKD/d3dJLoMTAAmIqJuKz1ZZfeTvBODGSIi6rasw07k3TjMRERERF6NwQwRERF5NQYzRERE5NUYzBAREZFXYzBDREREXo3BDBEREXk1BjNERETk1RjMEBERkVdjMENERC1k5ZUg+bVtyMorcXdTiC6KwQwR2VmRXYBBL27CiuwCdzeF3Gj5lkJoq+qxfEuhu5tCdFEsZ0BEACzfxJdvKUSFvgGNJgGrd2owd3ycu5tFbpKREovlWwoxuE8grnruewiCAIlEglk3X8n3BXkcl/bM7NixA3fccQeioqIgkUjw3//+1+7+hx9+GBKJxO4yadIku23Onj2LBx54AEFBQVAqlUhPT8e5c+dc2WyibkWt1eHuVTl4ap0a2qp6NJoE+MokmDGahfe6E7VWhyfX7odaq8OK7AI8+81B9JBL8VPBKRhNAhrNgNEk4L2f/3R3U4lacGkwU1tbi4SEBLz77rttbjNp0iSUlZWJly+++MLu/gceeACHDh1CdnY2vvvuO+zYsQPTp093ZbOJupXFGw5hf3E1BJvbQgLkiOkVwJyJbmRNjgbr80sx+V+/4J1tRTA0mVFQUQuZRGK33RWh/m5qIVHbXDrMdOutt+LWW29tdxuFQoHIyMhW7zty5Ag2bdqEPXv24LrrrgMArFy5ErfddhvefPNNREVFOb3NRN3Nyar6Frf1DfGzy5lIS4xxQ8uoM6Unq7A+vxQAYLaJbP3kMgyOCoTmdB2uCAvA0slDxSHJjJRYvjfII7g9Z2b79u0IDw9HSEgIxo0bh5dffhmhoaEAgNzcXCiVSjGQAYCUlBRIpVLs3r0bd999d6v7NBgMMBgM4nW9Xu/aF0HkxRZOisOSbw+jztAEha8McZE9sXTyUBRW1IgnLOr64qOVmDA4HJsPV0IqAVIGheNwWU2rAcusz/a5JdBVa3VYk6NBgK8U6/JOAhAwZ+xA5vCQe4OZSZMm4Z577oFKpcKxY8fw7LPP4tZbb0Vubi5kMhnKy8sRHh5u9xgfHx/06tUL5eXlbe43MzMTS5cudXXzibqEtMSYVk9I8dHKbvut23rSTE9WIT5a6e7mdJoPHhqBQS9uQr3RhJ1FZ3DkpUmtbmdNDu7sQHdNjgbfqctgFgQI53uPVm0/5pZgpru+RzyVW4OZqVOnir9fc801iI+Px5VXXont27fjlltuueT9Llq0CPPmzROv6/V6xMR0zw9lIuo4a/7I+vxS9FDI8MWj13eLE5Zaq0O/ED8cP1PfbgJ4WwGwq6UnW9qUfbgcdUYzAEDh454VRqyBFQC8PXW4W9pAF3jUOjMDBgxAWFgYioqKAACRkZGorKy026apqQlnz55tM88GsOThBAUF2V2IiBxlPWkCQK3BhDU5Gje2pnOsyC7A3at2oaCiFpOGRnrk0E18tBJvTx2Of9w5FMoAX4QE+GLJ5CEAnLc+0sUWC5z+6R5c8cxGrM8vhcksIMDXo06j3Zbbc2ZsabVanDlzBn369AEAjBo1CjqdDnl5eUhMTAQAbNu2DWazGUlJSe5sKhE52aKsA/hyrxYxIX5Y+ddEvLLxMHZrqjAkKhADwwM7tTs/PlqJAWEB+PN0HXooZHbBTVe1eqcGJrMAmVTi8a+3tZ6h1Ts1qDeasGJrEf710zHMGXtp6+G0lfhuHVbafNj+C/Z/D5QhMy3h0l4IOY1LQ8pz584hPz8f+fn5AACNRoP8/HwUFxfj3LlzWLBgAX799VccP34cW7duxZ133omBAwdi4sSJAIBBgwZh0qRJePTRR/Hbb7/hl19+wZw5czB16lTOZCLqQtRaHb7Yo4VZAE6cbcCCdfnYrakCABwqrcF36rJO7x3Z9tRYHF+WikNLJzkURE3/dA9Uz2zE9E/3tLvdlNW7cMUzGzFl9a4W96m1Olz/6hZc4cB+nG3GaBX85TI8PvZKrxxSsx0WazILWLX92CXtJyMlFtEh/i3ygazDSn42w1pSCbgek4dwac/M3r17MXbsWPG6NY9l2rRpeO+996BWq/HJJ59Ap9MhKioKEyZMwD/+8Q8oFArxMZ999hnmzJmDW265BVKpFGlpaXjnnXdc2Wwi6mTNA5XjZ+qRpApp0TPjybIPV0I4/7M91iDN+tPWmhwNyvUGcX8AOm0a9NzxcR45tGSrraTbrLwSfL3vpDgbCwDkl5hL01Y+kPX9NyY2DDsKTzPx18O4NJi5+eabIQhCm/f/+OOPF91Hr1698PnnnzuzWUTkYdKTVSg+W4eCcj0aTQJm3jTA40+szY0fHI7sw5UYPzi83e2sQVqSKqTFfenJKuz+8wzK9QZxP5623s+K7AKs3qnBjNGqTv8bWXtHcgorcaa2CUmqEHw54wbxGAHAW/fGu2SmlTVfB4BH/B3InkRoL9roIvR6PYKDg1FdXc1kYCK6LCuyC/Cvn47Bdo2T1Hd24FBpDQaEBeCaaKVTv7V72gJ11qnb/nJZm1O3XcXaM2Nd3A8Aji9LddkxWpR1AF/lncR9iX0REeTntiCuO3P0/M1ghoi6BbVWhwf/vRvVDU0YEhWIjU+M6fDj1+RosFFdhqbzS+TKJMCxzFRc8cxGcTuZVILb4/t02em6F+uZ6Yzga8rqXWLv1pczbnDJcwDAlc9+LyZFy32kbgviujNHz98eNZuJiMhV1uRoUN3QBMCSVHwpj/9OXQaJTRUr67L/Q6ICW/TMdFW2uTVqrQ6Pf74PJVX1mHJdNDLTErB4wyGcM5gwf50agGuGZFwZwNi6L7Fvqz0z5HkYzBBRt5CerML2o5Viz8ylPB4AVKEB+GDnn6g3mjF1RDQAdLiXx1tcbJXbNTkanDhryVX5Ku8kMtMSYGwyi/d7Sp7PpcpMS7Cbds3hJc/FYSYiImrVk2v34zt1GXr3lKPifFLyBw+NEO+3DN39iuoGE4L9ZPh/f78eX+w+gS/2aAHA5cNA1PVxmImI6DJl5ZXghfUHUd9oxtTzwyjdyZjYMOSdqBJnCm0+XIkn1+7HmNgwrD9QCgmAhibL9+HqhpYrJf+mqYJaq+MUZnI5BjNERG1YvqVQrAH0xR4t6hrNbQ65WIdkiiprcKi0BkmqEDyXOhhvbi6ABMD8CXEef1JvvgrzjsLTKKtuQGSQAhV6AyKCFPhOXYa8E1U4eT7AuSqiJ46fqcMVof7iUFx+cRVOnK2HAMtQlCuSodVaHd7cXICK6gZU1hhgbDKh1mjGgLAAGE2Cx8z+os7BYIaIqA0ZKbFiIiuAdgsLWhOETeezgndrqrAmR4Odf5wGACgD5C6f4XS5lZy/3HthFWbrfgCI+7Pu37ZnxjZIs53JFBsRaLcPZ7Me2+Z5En+ergMALPjadQnI5HkYzBARtSEtMQYlZ+uweqcGdyX0EXtmWmO93bZnJj1ZhfzisyipanBpQUK1Vofpn+4VVw8GLq2Sc0yIH06ctbTVGsDY7qetheOy8krw2qYCVNUZ0WgS8PLGI/CVSdE3xO8yXlX70pNVqKoztuiZsTIL3p+ATI5jAjARkQvFPf8DDE1mKHykKHj5VqfvX63VYdZn+8S8FgDYMOfGS+qZudSeneTXtonP7y+Xwc9Hiqq6RgDAncOiLrlHqqOrDd+96hfsL9YhQC5DT4UPFk6Kc3owM/3TPeJKz7bJ0OQajp6/WbuciMiFrgj1t/vpbGtyNCjVXQhk/HykYiCyIrsAg17chBXZBQ7ty9rz0tFAKCMlFuGBCgzvF4wvp1+P51MHidcvZ5jJWgl79U7HiowunTwEdw6Lwtrp1+O351LEQEat1eHJtfuh1uouuS1Wjtbgos7FYSYiog7qyAq0b9w7zKW5I7br33y976RdTSLbYOBy10hpb2Xf5sUZ46OVTukRmTFa1aGF6myHway9TKrQALyzrQhmAdj95xn8+mzKZbXJ0Rpc1Lk4zERE1EG25QveujfeY/MynFkU0jqUFB3ij5yF45zUQtexrpFjLUNgZVuI0lP/bnQBazPZYDBDRM5k7ZkB4DUn98vlaQUvL8a2Z2bF1iIAgMJHit6BilaDMrVWh7c2F0AA8NSEOBRW1Djt9VrbUm9swtajp3DL1b1x4kwdik6dQ4DcB0vuGOzWY+rJf1sGMzYYzBCRs3nyCYDs2f6tALT6d3ty7X6xGnf/Xv6oPGdEvdHUoWDVuk6Pr0yCIVFBWDJ5KOKjlWIvkdksQAAgAeymlLs7IHa0180d73kGMzYYzBARUXvUWh3uevcXmAVAKgEEAfCTy/DynUMcPnFbq2xbWWdyOdIzs/f4WbGo5cVWml6RXYCV5/OApo64/JWp2wtSbO/7x8Yj0NU1Qhngi/wXJ1zWczqKwYwNBjNEZMtS7TkPJVUNYrVnImuOke2aQu0NNzXPSbL2zAiCpeelI7WprIGQBEDfEP92ez8GvbhJzAOSSSU49uptbe63rUBFrdVhwboDOH6mDjNvGmBXCd121WrrtH+ZVAKZBDCaBCh8JJg0tM8lL87YEZyaTUTUBku15waYBUu1565sUdYBXPns91iUdcBlzzH90z1QPbMR0z/d47Ln6Axzx8fhyEuTkJmWIE5RX76lENqqeizfUmi37YrsAqzYWmQ3dTwzLQF/ZqaK2/x2Pq8KuPjf4b7EvpBJJfCXS1t9PlszRqsgk1iGq+5L7Nvua2qr/Ys3HEJBxTkYmsx2U9/f3FyAHX+cxs9/nMa97+di9MBQyKQSmMwCGs/3OjWZBKzPL8W0D39zynR3Z2AwQ0ROk5VXguTXtiErr8TdTWlXerIK/Xv5QSoBruuvdLjNzlyvpLV93/T6NgxYtNFpgYdaq8MXe7QwmQWsPV/J2tnUWh02n197ZbMb115x1XsvIyUW0ed7SmzZBgDNp46PHxwOyfmfVl/lnYTJLLQZPGemJeDYq7fhH3cObfX5bM0dH4djmanQLEtttVfR9li01n61VofDpXrxer8Qf/E9LbHZj6HJjC1HTyEhOggKHwkEwXK/j8yyVVVdY4viou7CYIaInKatb4GeJj5aiZ+fvgVTrovGbo2lKvSz//m91W2t36inf7oHsz7bh28PlDr9A1yt1eGBf+/GibP1MAuWopbO8ObmC4vlSSXtbHgZbI9FZJDCNU9yEWqtDs/853doq+rx8sYjTt13WmIMchaOazHkM2O0Cv5yGebeMrDFtPfBfYLgJ5dhcJ8LwyLWnpeL9aSUnK3DmVojSs7WibeptTpMXL4dcc//4NACiLb/h621f02OBo0mM/zlMlzbLxhFp2rFv+P8CXEY3k8JhUwCqQQI8JXigFYP4/nq6AIAmVQKqQQI7eGLXcfOYEV2gcuCfEdx0TwicpqMlFhxfL4jC8t1Jtscgi/3XggaDKbW0wet36izD1dCIgGilP5OXwBvTY4GNQ1N4nWZk75mWuMXqQR4fNxA5+y0GWuNJGuOhbM5MoNm+qd70djG389V5o6Pa3PtntYWK8xMS2gzN2tR1gEx+fe/B8paPHZNjgYFFbXivi+2ZpDt/6Et20KhwIUFF9/cXABdnRFqrQ7x0Ur06xWA/cU6AEBdoxk3DgzFoZPVOFPbaAmKBQFmAThb1whBAP710zE0mQUUn63FN7OSL37wXIA9M0TkNLbfAq3rsOy2yRvwBLbfWmNCLpQYaK1XISuvRPyGOn5wOO5IiMKqB651etJjerIKcRE9IZUAPlIJHh/rnMBj/oQ43DksCv+dfSMAdKi0gaPio5V4akIclAFyp+3TdjjvhfWHoK2qxwvrD7W5vW2BzedTBzmtHZfK2mvj6MrFtkNQrT3W8v7oAYWPtNV9Nh9is/0/VGt1uHvVLxj5yhZM/3QP1ueX4umv1Sg+awmO4qOVCAmQI6fojNg7MyY2DCEBvggJ8MUzk+IQEiDH2VpLrS1BABS+MgCA/HzU3XQ+l+ZkVcOlHC6nYM8METmko2tMJKlCxJ4Zd2irvbbfWmMjAu0WSmtu+ZZC1DWaER3i79KigvHRSvyYcZNL9mtd3v/ud3+BSQBWbiu67NWAm1uTo8H6/FJsyC91ylThNTkafKcuAwBx1o7tKr7NTbApMeAJa/6012vTmvsS+4o9M6091vL+uLnNxzcfVrK1Jkcj9rJYmQRgf3G12Euz69gZJEQHIT1Zhay8Ejy//hAajCZMHhaFtMQYxEYEouRsLTSn66AKC8ADSf2xo/A0is/Wifv2l8uwcJLze+YcxWCGiBzS3gdmVl6JmKvwfOogpCXGuH1oqa32Nq8j9MkjSW3uo63uem9kXf7E7ILRmPRkFTbkl0KApZfhcoKZRVkH8O2BUsSE+CE9WYUAXynW7tHCXy5DVl5Jq8FKa4Gmpw5ztqa9IShHNH+fZuWVYNmmAsSE+OGBpP4oPluHk1X1GBYTLCZp+8okSE9WYdZn+3CqxgCFjxTbjlTg7a1FEGAJTlShAUh+bRsyUmIR06sH8kuqUVljRGxEoNjrY/tlwNXTtNvDYSYickhGSiwC/WSo0DfYDVVk5ZXgqXVqVNU1oqquEcs2tT2M0RnThG3be7FZIRfTVvKnN5o6IhpSCRDkJ3M4kdRR8dFKTB0R7VCCq1Xz6dzWoaW1e7QwC8CJsw0orKhBZloC+ob4o85o6lBiubuHOTtzZl/z9+nyLYU4VWPAvuJqrD9Qim9m3YjfnkvBBw+NwFv3xiM6xB/L7rkG8dFKZKTEonegAuGBcqz8qUhcmfjlO4fgk9wT0FbVY8HXaqhCAxCl9Eeprl4cjoqPVuKTR5Lw6SNJbg1kAAYzROSgtMQYNJmBRpNgNy11+ZZCu6XZT9cY2jxRXmx6qjN1pUDEGTLTEnBHQhSqG0wt1hZx1v6PvXqbwz0M2eenc2ef7ymwDi3ZzrqyBi+XEphahzfdNcz57DcHLbPkvjnY6c+dkRILhY/l9F7T0GQ306j5/0VaYgxuuDIUB7R6SM6njPv5SLF8SyFqDZakdLMAvPfzn+gdKMfo2DCXVYC/HBxmIiKHzRitElc8tcpIicUzWWo0mi3XBVxYg6P5aqq2uQFAy7wW66yOW67uDX+5T6esMOrtrDNUrCcY6++tHbf0ZBWOllXj+Jl6h5NTAfvZNm0FK81Xjr3Y3228TZ6LtW0AoAoNwCe5JwBADF5am658Me4aWrIeK2tZA0OTudPbYM1zWZOjQVWdERvyS7H5cEWbpRlsj/3X+07ibK0B2qp6u20MTWbsL67GncOiPPJ/kuUMiOiyNa9JM/eWgeL0VNn5r9q3x/cRk1EBy8lvyge/ot5ogr9chi+nX4+7V+0Sl3SXSiUtHkMtPfThbuz44zR8pUCj2TIde/L5mkDtsS7FPyAsAEfLz7UbqFj/vrZL59sGUa9sPCwO5zj6/B1hXb7fVyaBMkCOmBA/sYijp7H9X7AunOfK5PGLsf0/c7Sg5fCXNqOqrhEBcil69VCgut6ImgYTfKQS9Oohx8JJcR5XaJLDTETUIa0tXW/taZEAuH9ENOaOjxOnmN6X2Be3x/dp0TW9JkcDQ6Ml2GkwmrAmRyMuLDZ+cHirj+nO1Fodpn24Gw99uFscMlBrdThaVgMAdj1j1uPWVt5GVl4J3j6/FP+h0pqLDv21tuCbdVhoTY7GLi9lzFXOH4awvpckgJgLsmRD5w3frMgucHhau/VY3T8iGpplqW4NZABLXsvLdw7p0DDd86mDoAzwhcJHhr9c2xex4T3RO1CBQD8fVNYYPHJRTPbMEFGHqJ7ZCAGWwEWzLLXVbZoX4GuN7QJe6w+UOjw84QzWmS4SAE/arODqyHBKZ7MeJ12dETv+OA0A6NXDB2dqmxDaQ46qOiPCeipgMptxprYRE2x6ApJf2wZtVX2Lb+QjX9mCyhrL2ixDogIv2jPTXrtUoQF4d/sxNJoEl88cin3ue3FxvN6BCux5LsUlz9N8JpS1Z8hfLsORlya55Dk9jfW94y+Xwdhkxu3xfTAmNqxDyzM4g6Pnb+bMEFGHNM91aE1rK6A2Z7sGyo7C0/hOXYby6nwUVtZCEOCU9UraYu1JsOb3WNtom6DsKcGMtQfkxoGhGNZPiZNV9WIgcqbWiDuHRbWZI9PW1PK+If6orDFgeD8lvpl1Y6vPm/rODhwqrcGQqEBsfGJMi/utf7/k17ah0SQgOsTf5Xkqs2++Eu9uPwY/XxmeceGaJrYzoeKe/wGGJjOkaFmDqSuzvnf+cm1faM7Uie8xT02od+kw044dO3DHHXcgKioKEokE//3vf+3uFwQBL774Ivr06QN/f3+kpKSgsNC+++rs2bN44IEHEBQUBKVSifT0dJw7d86VzSaidnzw0IiLdp93dAXU9GQVbo/vg+NnLLWJrOuVOGLK6l244pmNmLJ6l0PbA5aaMrZttbrl6t4AgN495R5TDdh6bJ6aEAcJBFTWGMQZP6E9fMTqzq1pa0bX0slDcOewKCydPKTVx2XlleBQqWX4yvqzLc6YAu+ouePjUPjKbfh9yUSXnlStM6B8ZRIxgVc4//zdhfW9M3d8XLvvMU/h0mCmtrYWCQkJePfdd1u9//XXX8c777yD999/H7t370aPHj0wceJENDRcWBL5gQcewKFDh5CdnY3vvvsOO3bswPTp013ZbCK6THPHx+HIS5Mc/vC3fsufedMASCWWISxH1yu5lPVEPvrbSNw5LAob5txo10Z/uQ8kACr0Bo+pBhwfrUR6sgpvbS7A7yctlY6D/X1x57AofPS3thf8u9g+2ztB2eZEDIkKbHdfXXEK/JczbsDxZalYds814hTn9noiyf06LWdGIpHgm2++wV133QXA0isTFRWF+fPn46mnngIAVFdXIyIiAh9//DGmTp2KI0eOYPDgwdizZw+uu+46AMCmTZtw2223QavVIioqyqHnZs4MkedxJK/GEc5c6bWj04s7y5Nr92N9fikAS9HIJ8a1rNR8qWxnJVlfb0dLVxC5isfnzGg0GpSXlyMl5UICV3BwMJKSkpCbm4upU6ciNzcXSqVSDGQAICUlBVKpFLt378bdd9/d6r4NBgMMhguFx/R6veteCBFdEmtezdtbixDTK+CST5qOBjBqrQ7TP92Lcr3BLknWVny0Ep+2U97AXdKTVcg9dgaVNQaYBUBzpu31VloLTtqSlVeChVlqNJmBo2XVYv2f5iUfiDyd26Zml5eXAwAiIiLsbo+IiBDvKy8vR3i4fdeej48PevXqJW7TmszMTAQHB4uXmBj+UxJ5mhmjVZDAkovQGVM91+RoxOrKmw9XekxOjCPio5X497TrMOaqMNzUztRntVaHqR/kYn1+KR7/PO+i+31tUwGsa7oVnXJ8QToiT9Ml15lZtGgRqqurxUtJietrYxBRx8wdH4c3z9eJ6Yzk0fRkFRQ+F9bK//sne90W0FjrEHXk+a29Rp+0UwdnTY4GdUZLdFJS1dDqNsCFdVOkkgtZBhJ0+VU6qAtzWzATGRkJAKioqLC7vaKiQrwvMjISlZWVdvc3NTXh7Nmz4jatUSgUCAoKsrsQkedxNHm0tYX6Oio+Wol1j92A8EAFAKCyxvlJvq0FKc1vU2t1mPXZPnx7oNTpz5+erEL/Xv6QSoAp10W3uZ11iK+qrglxET2h8JFiztiBTm0LUWdyW86MSqVCZGQktm7dimHDhgGw5Lbs3r0bM2fOBACMGjUKOp0OeXl5SExMBABs27YNZrMZSUmeN65NRK6x+XwxQuvPS2UdrrEm+Tp7pVrrmjD5xVXQ6hpwX2Jf1DWa8e2BUnx7oBRmAfDzkaChSUB4oMLpzx8frcTPT198uXrbGlvdaboxdV0uDWbOnTuHoqIi8bpGo0F+fj569eqFfv36Ye7cuXj55ZcRGxsLlUqFF154AVFRUeKMp0GDBmHSpEl49NFH8f7776OxsRFz5szB1KlTHZ7JRETeLzJIgXK9AZFBisvelyuTfK3BiTVw+SrvJL6ZdQPyTlSJhfsamiy1pwb1CXTbbKm54+MYxFCX4tJgZu/evRg7dqx4fd68eQCAadOm4eOPP8bTTz+N2tpaTJ8+HTqdDsnJydi0aRP8/PzEx3z22WeYM2cObrnlFkilUqSlpeGdd95xZbOpi8nKK8HLG48AsNQc4SwN7/PBQ9fZVYb2VNb1WwJ8pWJZhPhoJVY9cC3uevcXsWdm4tDOrTs1/dM94qrN7q4VROQKrM1EXZ61xggA+MtlePnOIXa1gAorarimBrlcR6ZMO+O5lmw4iJKqBjwzKQ5PrVO3qKfFAIe8gaPnbwYz1OVZe2ZqGprQZBYQqJChxmACYKnwu+d4FeqNlusTBofDX+7TKSccIlexXWQvOsQfg/sEtghcHCkYSuRuHr9oHlFniY0IxJireiO/uAonztaj9nzgAgAV1fUwNF64nn24EtLzhW+sRRCJOpttL862IxUdTtZNT1ah5GwtSqoa2uxxdKRgKJG3YDBDXZ51honP+SBFYl2pDUBVXROSY8PwR3kNKvSWAn5SCaAKDXBfg8mlrIFCeXU9dmuqnF4e4FLas2BdPo6dqoW/XIYldwwRq4gDwObDFRetQN5cfLQS/5mV3O42HFqirqRLLppHZMtadXjmTQMQHeKPx8cOxPB+wQgPVOCvI2Owv1iHcr0BAgCTADSaBHz+Gxda7Kqswa21MKVZAN7dfsxt7XlzcwEKKmrRZAZqGkx4Yf1BVNUZkTwwFOnJKoweGAoJgNEDQ93WRiJPx54Z6vKsM0wAiN9srT+fXLsfNQ1NLR7TN8S/8xpInco6i8jaMwMAfj7u+14naXa93mjGL0VncHt8H8RHK3G4rAYCgMNlNe5oHpFXYDBD3Vp6sgpHy/T4o+IcBFiGmGLDe2Dp5CHubppLrMguwKrtxyCcT/2cffOVbhtesa3MHBsRiAXr8lFYWQuzANw/IhqZaQkueV7b4Na2De4yf0IcyqsbUFR5DhIJcG9iNOoazWLQlZES6/Y2Enk6zmYi6kaueu57GE0X/uUVPlIUvHyrW9pinTIfHeKPAb17YMcfp8X7OMOGiADHz9/MmSHqRiTNxjSucGOic0ZKLHoHKhAeKEdFtX1RRGnzsRcionYwmCHqRvzllpFlmRS46aowvHGva4ZyHJGWGIMbrgzFAa0eZ+saAViCGLlMgsfHseghETmOOTNE3cgLqYM8arVja17ImNgw7Cg8zcUKieiSMGeGiDyKbVKuJwRcROQ+zJkhIq+0fEshtFX1WL6l0N1NISIvwWCGiDxKRkosokP8W52KrNbq8OTa/VBrdZ3fMCLyWMyZISK3aKuKdFpiTIvhJWuxUH19I0wCUHy2Dt/MurGTW0xEnorBDBF1KrVWh7c2F+BwWQ3OnDMAuHhRz+VbClF1fsYTABRVcDVcIrqAwQwRdQprT8z2o5WoPl9Cws9HKs5oak9GSizmr1OL131kHCEnogv4iUBEncJa4LHaphZWQ5PZoanYaYkxmHvLQPjKJAhUyPB86iAXtpSIvA17ZoioU1h7YIoqa3Co1DJMNGFwuMOPnzs+zm11pIjIszGYIaJOYVvgkYjImTjMRERERF6NwQwRERF5NQYzRERE5NWYM0NEdBHTP92D7MOVGKkKQWSwPwtiEnkYBjNERBeRfbgSAoDdmirIpDoAF1/oj4g6D4eZiFyANYS8W/O/3/jB4ZAASFKF4Pb4Pg4t9EdEnYc9M0ROlJVXgiUbDqHGYAIAHC2rxo8ZN7u1TdRxizccwv5iHXb8cQqfPDISJ3X1Ys/MhMG+HGIi8jAMZoic6IX1h1BnNInXj5+pd2Nr6FKotTocLtUDAKrqGrEmRyMu8gdYhpyIyLMwmCFyErVWZxfIAMDMmwa4qTXUUdbaUVV1RhibzFD4SDEkKhDpySq7VYvHd2DVYiLqHAxmiDooK68Ey7cUIiMlFmmJMeLta3I0dtuFBPhy+X0vodbqMOuzfSjV1WN0bBgmD4uym7G08Ykx7m0gEbWLwQxRBy3fUghtVT2Wbym0C2asSaGq0AB8ve8kMlJi293PiuwCrN6pwYzRKgY9ncjaA2MbrDz+eR60VQ0IkEsxf0Icc2KIvAyDGaIOykiJFXtmbNnWHorpFYDlWwrx46Fy7Cw602rAsnqnBvVGE97dfkwMfmyDI3KNNTkabMgvxaaD5RgcFYSlk4egpKoBANDQ6FgVbyLyLG6fmr1kyRJIJBK7y9VXXy3e39DQgNmzZyM0NBQ9e/ZEWloaKioq3Nhi6u7SEmOQs3Bci8AjK68Eya9tQ1ZeCV7bVABtVT02H65EvdGEt7cWISuvxG77GaNVUPhI0WQSoK2qx7Pf/C4+ni6N7d+gLenJKkgkgKHJjP3FOjz++T7EhPhBKgGmXBfdia0lImdxezADAEOGDEFZWZl4ycnJEe/LyMjAt99+i3Xr1uHnn39GaWkp7rnnHje2lqh11gDm2W8OIiTA0ukZ2sMXACDAMjxla+74OEwaGgnh/HVDkyAOX9GlsQ4BPp31e5sBTXy0EmbhwvWSqnpodQbckRCFzLSETmopETmTRwwz+fj4IDIyssXt1dXVWLNmDT7//HOMGzcOAPDRRx9h0KBB+PXXX3H99dd3dlOJ2tQ3xA+VNQYYmsxoaDRBGeALfUMTAMBfLms1hyY9WYX1+aV2t10s14baNrhPILRV9TCZBTz1tRoAWh26mzA4HJsPV4q9MXWNZi6ER+TFPCKYKSwsRFRUFPz8/DBq1ChkZmaiX79+yMvLQ2NjI1JSUsRtr776avTr1w+5ubltBjMGgwEGg0G8rtfrXf4aiJZOHop738+FocmMsmoDjCbL13+FjxRfTr++1VyM+Ggl7h8RjS/2aCEBMHVENPNmLsPOojPi74KAFknaVh88NKIzm0VELub2YaakpCR8/PHH2LRpE9577z1oNBqMHj0aNTU1KC8vh1wuh1KptHtMREQEysvL29xnZmYmgoODxUtMDE8O5Fyt5WbERyvx6t1D0VMhQ6PpwjjG4KhAu0Cm+WMz0xJwfFkqNMtSOcxxmWaMVkEuk0AhkyAkwJe9XETdhEQQBOHim3UenU6H/v3745///Cf8/f3xt7/9za6XBQBGjhyJsWPH4rXXXmt1H631zMTExKC6uhpBQUEubT91D8mvbYO2qh7RIf7IWTjO7r5BL25CvdEEqQQYHRvWYqpve48lIqIL9Ho9goODL3r+dnvPTHNKpRJXXXUVioqKEBkZCaPRCJ1OZ7dNRUVFqzk2VgqFAkFBQXYXImfKSIlFdIh/q9/8Z4xWwV8uwxPjBuKTR5JaDC+191giIuo4j+uZOXfuHPr164clS5Zg2rRp6N27N7744gukpaUBAAoKCnD11Ve3mzPTnKORHREREXkOR8/fbk8Afuqpp3DHHXegf//+KC0txeLFiyGTyXD//fcjODgY6enpmDdvHnr16oWgoCA8/vjjGDVqFGcyEREREQAPGGbSarW4//77ERcXh/vuuw+hoaH49ddf0bt3bwDA8uXLcfvttyMtLQ1jxoxBZGQk/vOf/7i51URE5EpqrQ5Prt0PtVbX4ceuyC7AoBc3YUV2gVPb5Kr90uXzuGEmV+AwExGRd3ly7X58py7D7fF9xDIhjrIm4fvLZTjy0iSntclV+6W2eW0CMHk3R5aTJyK6mPRkFW6P73NJixlak/BnjHbssY5+bnV0v9R52DNDly0rr0QsvGhdTj46xB99lX7YranCkKhADAwPtKtSTETkKbhcgudizwx1GmsAYw1ookP8IZdJsFtTBQA4VFqD79RlWJOjcXNLiYha4nIJ3o89M3RJFmUdwFd5J3FfYl9cd0UvMZCxLh1/xTMbxW3ZM0NERJfCa6Zmk3f6Ku8kTGYBX+zR4os9WgDA3uNnxWAmSRWC3ZoqJKlC8OWMG9zZVCIi6uI4zESX5L7EvpBJJXa3WYMaAPhyxg146954nNQ1ICuvBFl5JRjxyhbcsyrnkqZaEhF5kyue2SheyPUYzNAlyUxLwLFXb8OEweHibTKbd5Naq8Oz3xyEtqoez/zndzz7zUGcqjFgX3E1c2eIiMipGMzQZfngoRGYe8tA+MtleHzsQPH2NTkaGJrMAIBGkwBDkxkSCRAX0fOSploSEREw/dM9UD2zEdM/3ePupngU5szQZZs7Pg4AsHqnRryenqzCrmNncKrmQvVyQQACFDImARNRl3d8WapL9pt9uBLC+Z90AXtmyClW79Sg3mgSA5r4aCXWTLsO/nKZ3XaHS2uYM0NEdInGDw6H5PzPjliUdQBXPvs9FmUdcE3D3IxTs8kpVmQXYPVODWaMVok9NYBlQb3n1x9CvdEk3hYgl6LJJEAVFoA37h3GnhoiIhe78tnvYTILkEklOPbqbe5ujsO4aB51qrnj43DkpUl2gQwApCXG4Mvp10Phc+GtVmc0w2gSUFBRiwXr8rt14bYV2QUY+OxGDHz2+257DIjo8npOHCmAaZ2Bel9i38tppsdiMENO1dY/lXW4KVAhQ/9efpDLJIiL6IHjZ+rthqe6m3/9dAxNZqDJLHTbY0BEF9bu+irvZIcf23yYvzXWGaiZaQmX00yPxWCGnCYrrwRvby1q8U+1JkcDfX0jokP88dmj1+Pnp2/BH6/chh8zbsbMmwZ0u8Jtaq0OT67dD7VWBwEXRnnvSugj3k5EXYvt/31rLqfnhAUwmTNDTjTylS2oPD97ae4tA8UhJ7VWhzU5mm5fzkCt1WH6p3tRrrcco7iInrh1aKSYa6Q5U4fv1GW4Pb4P3p463M2tJSJnenLtfv5/XwKWM6BO1zfED5U1BgzvF2yXOxMfreQ/Lyw9VNZABgCOn6nD3PFx4rFKfWcHTGYB249WQK3VdevAj6irsa6vxXW2XIPDTOQ0SycPxZ3DorB08lB3N8WjTFm9C1c8sxFFlTWIDFIAsPzjzbxpgN12h0prAADVDSaukkzUxVi/1LnjS0p3WGiPPTPkNN2hB0at1eHxz/ehpKoeU66LdiiZbremCoAlWGm+kJZt9XFrcU4AKK+ud37jiahb6g4L7bFnhqgD1uRocOJsPcwCHJ51kKQKsftpy3YGw5czboC1dOdvmqoWM8PUWh0mLt+OuOd/4DRuInLYpS60503YM0PUAenJKuQXV6Gkqt7hWQdfzrihzfvuS+wr9swAlg+b7MOVGD843G665dzxcViTo0FBRS0A4O2tRRg3KIJ5NURdlG217cstjfDBQyMutzkej8EMUQfERyvx89PjLvnxtisljxsUgZPVDYhW+uE/+0sBAP5yH6yfcyPio5V22wKWQGp9vmU7AZZeoq4+rEdE5AgGM0Sd6L2f/4ShyYx3thVhX4kOO/84La40Yzts9fbU4XYznQBLIDX3loF47+c/cUWoP2dFEBGdx3VmvFhWXgle3ngEAPB86iCkJca4uUVkS63V4a3NBdA3NKLOYEJljQHnDI1oPF+myroCck+FDOcMJtwzPAp1jWZxPZ6svBIs31KIjJRY/m2JqFviOjNdUPPF55795ncYmiyx6Px1apScrWtRG4mcz/p3KK+ux2+aKowfHN7qmPSaHA122PS82AoPVKCqrgmGJjOkUgnWPTaqRf7L8i2F0FbVY/mWQgYzRNRh0z/dI+bgdfW8GQYzXuTNzQXY8cdpbDhQiqvCe4iBjJU1UZRca02OBt+py2AyW47/5sOVeHLtfoyJDcOOwtPiz3pjEyQSICJQgWB/X1TWGBAeKEdksD/mT4hDYUUNnl9/CA1Gk5j/Ypsnk5ESK/bMEF2O2Gc3otEM+EqBwlcvL5mUvEd3mJJtxWDGi1in7QoCUFBRix5yKWqNZgCAj1TSretydCZrroq1ZyYiSIHv1GXIO1GFsuoG8ScAmAWguqEJCybGYdmmAvRQ+GD+hDjERysRH61EbESg2NsG2BeMO/LSJPbIkFM0mu1/djXtzfyx/YLQlb7sOVImxnZ2ZFfHYMZLqLU61DQ0QuEjhbHJjIggOSprjAAsFamPvDTJzS3sPpovDmj9UBkTG4YNB0qhb2jElb17ICrYD/89UIYZo1VYvqUQp2oMOFVjsJuF1HxfM0ar7GYwETmDrxRiz0x3sijrAL7YowXQ9XqurT3EANqc1djVh5ZsMZjxEm9uLsC+4mrxukmQQBAAGXtk3M42IPm/3Sewv7gagQoZypX+6KnwQUyvAGSkxGLZpgLEhPi1Owup+QwmImfojkNLU1bvElfUBuAVn5NDX/wB54xm9JRLcfClW9vd1lm1nrrKRAMGM15C0ux6TIgfbrgytNtXovY0J6ssw0s1BhMKKs4BsCTy5iwc59AHhbd0iTf/AGzvA5FV08mV1FqdODNw5k0D7IacrPr38vfo/yerc+fTBqw/2+Os8jFdZaJBN+t09F7DY5Ti7zIpsGTyULcVLaO2LZwUh/BABeIieiAuoid6Byo6lMBrmzPjyV7bVABtVT0WfK0WAxnrB2JzC9blY31+KRasy+/8hlKXZ10Z29BkbvX/JrSHHCv/eq0bWtZxPeVSu5+dISMlFtEh/l4/0YA9M15ArdXhvZ//FK9LWvTTkKdIS4y5rG83npAzYymmmYeSqoY2i2n2DfFHZY0BZgF4eeMRjLgiBCer6jG4T2CLbY+fqbf7SeRM6ckqHC2rxvEz9ZgxWoUVW4vE+y63DEBnu9jQkitc7meWp/CaRfPeffddvPHGGygvL0dCQgJWrlyJkSNHOvRYb100z9o9r6sz4uc/TtvdFxfREz9m3OSmllFX9uTa/WLZBJlUgmOv3tZiG7VWh3tW/YKm873hPlKgyQxIJcB/Z99o12PoLUNnRN7uykUbYRIAmQQ4luldgVxbHD1/e8Uw05dffol58+Zh8eLF2LdvHxISEjBx4kRUVnbtufPWbHUBwE1XhWF4v2BIznfKHD9T59a2eRq1Vocn1+6HWqu7rH2wKrXlm27/Xn6QStBmMc34aCWusQlYrEGNWbC8b23NHR+HIy9NYiBD5GImwf5nd+IVwcw///lPPProo/jb3/6GwYMH4/3330dAQAA+/PBDdzfNpdKTVbg9vg+emhCHTx5JwjezkvHkuIHwl8sw86YB7m6eR7EGfs1PpB3dR3tj792FpZjmLfgzM7XVISarpZOHYHg/pXhdKgHGXBXGmlFEbiKT2P/sTjw+Z8ZoNCIvLw+LFi0Sb5NKpUhJSUFubm6rjzEYDDAYDOJ1vV7v8na6QmvZ6py62zpVaADkPlKoQgPa3c52Zs0Xu0/gq7yTuC+xLzLTElqMvVPbbIeObooNazGMtCK7ACu3FcEsAFNHtJ53Q53POl05SRWCL2fc4O7mkJN1laGlS+HxPTOnT5+GyWRCRESE3e0REREoLy9v9TGZmZkIDg4WLzExnZPc1N5QR1ZeCZJf24asvJJOaUtXlJVXgmEvbcY1SzbhnlU5dsf5630nUW804et9J1s8xva42/bgfJV3EiazIFarjo9W4seMm1Hw8q0MGC/CdtZVhb4BDUYTVmwtwpTVu5D82jas2n4MJgEQYF8NnNzLuu6K7forRF2Bx/fMXIpFixZh3rx54nW9Xt8pAc2CdfkoqKjFRnUZ5oy9EvtLdGLF5MLKczAL8Pq5/O5gnfp7qsYAw/nkjH3F1eJKumqtDj3kMih8pPjLtfY5Hs3XULBdaCrAVyr2zFDbWkvgtZ119c62IrGYpvUkGaiQwWQ2wSy0nXdDnS9JFSL2zJDnaK8cAznG44OZsLAwyGQyVFRU2N1eUVGByMjIVh+jUCigUCg6o3l2rFNPm8wCVu/UoMFosquYLJNKvH4uvzss2XAINQaT3W3X9gtGerIKWXklWPSf32E8n/GmaZYY3bxYo+3QXXy0ksMfDrDthbEGM7bDnd/sP4kTZy9Mu7auWcGg3fNwaImArrmQpccHM3K5HImJidi6dSvuuusuAIDZbMbWrVsxZ84ct7ZNrdVh+qd7Ua43IEkVgpAAX5TrDfDzkWLGaJVdz8zZukY8MymOH/CXwNobYyUB8J9ZyQCAv3+yVwxkJAB2/HFKHFJ6bVMBQgJ8cGXvHoiNaLn+CTnmYmvfrPzrtXj8830oqapvc10aIvIcjtR18jYeH8wAwLx58zBt2jRcd911GDlyJFasWIHa2lr87W9/c2u71uRoUK63JBrbjkE3NJlxuEyPTx5JclfTupRZN1+JlT8VwXQ+phkcZQlM1Fod6hstPTYSWPIzquoa8fLGI9A3NMFkFlBZY8AfFbVQBsi7zD9tZ7tY0rll9tO4TmwROaIrfvt2NXcdM2cNLTnafmfVdfIkHp8ADABTpkzBm2++iRdffBHDhg1Dfn4+Nm3a1CIpuLM1fyP42syHyz7ctdfA6Uxzx8fh2Kup8JfLAAB/nrYMJa3J0aCmoQkAMKxfMIb3UyI80DK8aDJbemsCfKW4KqInquqMYsKwWqvD3at+wchXtjAhm7osZyxX0N14+zFztP3W4fauFOR6Rc8MAMyZM8ftw0rNxUcrMfeWgeLy2Y0mAZFBClToDRg/ONzNret6mg93pCeroKszQgDw1IQ48R8zK68Ez68/hHqjCfWNZpTq6lFQcQ4V1fX4MeNmrMnRYH+xDoBlKGpH4Wl+e6Uupyt++3a1yzlmI/6xGadqG9G7hy/2vDDB2U1zSFvt7w69dF4TzHiquePjUKFvwJd7tYgJ8cfKv17bZd8s7jZ3fBxiegVg+ZZCxPQKQFpiTJtDeYEKHwT4ylBVZ0St0TIUVVhZi4c+3I07E6JQfLYOJ6vq0TfEr8uNHRMBzquq3J1czjE7Vdto99Md2mp/V8yRaY7BjBNkpiUw6bGTOFKufvmWQlTWXFg00UcKSCQSmMwCdpyvcfXNrBsB2H9jISK6VL17+Io9M52hIzXPukMvndcUmrwc3lpoklqyrjnT3tTfrLwSPJ31O0xmARIAT94yEOMGReDvn+xFZY0BN10VxuRsog7gOiieZ9CLm1BvNMFfLsORlya5uzku06UKTRJZpSXGIGfhuHanuKclxuD1tGsQHeKPqSOi8fW+kyisqMG/p12HO4dFYf4Ez1zdd0V2AQa9uKlbF7kkIsfMGK2Cv1zWbukVZxTg9RYMZqhLsgY9W4+egraqHq9tKvD4DH7bxek6gqUyiLofR6rRe/vsrI5gzgx1aX1D/FBZY0DfED93N+WiLrY4XVscySMiuhzdcWipKwytdYdcGSsGM9SlLZ081GsSfNtanE6t1WHxhkM4WVWPv46MgeZMnd0Uy+YlG4jIczkzSLpYDmF3mtHGYIa6NG/4Z25rDQjrB1UPuQwFFecAWIaiDI0m5J2owqoHLMsApCXG2H2QOZIkTUTej72yFzCYIXKjrLwSPPvNQRiazKiqM+KpCXFYk6PBmNgw8XbrytJSCTB6YCh2Fp3BSV090j/Zi8F9AjHfZsFAgB9wRM7gDUNL7JW9gFOzidwo+bVt0FZZKk7fdFUY9A1N2F+sQ0iAL6rqLItv9e/lD31DE6rqGuEjlaDJLEDhI4WhyQwJgMnDoux6n9gzQ96gK+SkkOs5ev5mzwyRG2WkxGLZpgLEhPhh/oQ4/P2TveJ9vQMVOFVjQP+wHth/wlLItMlac0ouw+CoQAT5+bbIB2o+7ETUnTBI6p4YzBC5UfPAY+GkOLFXJTYiUMyleejD3wCY4CMFQnpYghy9Vo/Hx16J+GglFmUdwFd5J3FfYl+uRk1E3Q6DGSIPZZu8/ELqICzfUoi/XNsX+0t02HHOAJNZwIqtRfh/v55AVV0jzAKwdo8W9yf199i1dIis2GtCzsRF84g8iG3yrtWK7AI8v/4Q/nJtX2jO1CGn6Ax6ymXi/WdqGxESIIcEgAB0iwWyiNpyfFmqeKHugz0zRB6k+ewEtVaHt7cWQQCw8qcisUDmmNgwvPr9YZypbQIAyKQSrJ9zo9esqUPkLZiD4x0YzBB5kOY5NGtyNLBONzSZ7Yee0hJj7GYuecOaOkRErsBghuy0tYCbK1lPyNZhlM58bk+XnqxCfvFZlFQ1YMp10S3u58wlIiKuM0PnWYOYo2V6FFScQ1xET1zdJ6hTAgvrWisyqQRms4CeChmMJgEzbxrQbhE1IiLq2rjODLUpK69EXNtkyeShiI9W4s3NBdj5x2n4nF9t9viZOhSdqkXx2TqcqjEgIyUWJWfrsHqnBncl9EFdoxnpySpsO1IhFke81MAjIyVWXO0WAGoMJgCWpfsZzBAR0cUwmOlG1FodHv88DyfONgAATtUYsGDdAfyYcRMqqushAAjwlaLGbEJIgC+uigzE79pqVNU1YsHXasikEjSaBHyVd1Lc5+bDFag3mi4r8IiNCESAXCYGM1Z3JfTBQx/uhgRosWQ/ERGRFYOZbmRNjkYMZKwKKs5h+qd7UFVnmRVTYzDBLADlegOSBoTiirAeqCrWwSwAPXxl8JEJdj0zqtAAsWfmctplXbo/UCGDv9wHt1zdG//ZXyoGOAKATx9JuuTnICKirovBTDeSnqzChvxSNE+Syj5ciTfvjcfyLYUYPTAUW46eQkyInzjFd8mGgyipasAzk+JaJJvGRysveygoPVkFXZ0RAoA7E6Kwo/A0vvu9zK6nRnJZz0BERF0ZE4C7mRXZBWLey08Fp1CuN2DC4HB88NAIdzcNAPDk2v349kApzDbvyriInnjj3gQOMxERdTNMAKZWzR0f59FJtenJKuSdqBIrSQNArdGEwooazPpsHytBExFRCyxnQB4lPlqJVQ9ci7iIHpCeH1vSVtVj/jo1tFX1eG1TgXsbSEREHofBDHmc+Gglao1mu6Emq74hfp3fICIi8mgMZsgjZaTEIiTA1+62/r38sHTyUDe1iIiIPBVzZsgjWZfpt609xFwZIiJqDYMZ8misPURERBfDYIaI2pWVV4IX1h9CndEEHykgkUgw++YrPXpWHBF1L27NmbniiisgkUjsLsuWLbPbRq1WY/To0fDz80NMTAxef/11N7WWqHtavqUQdUZLvawmM9BoErB6pwZqrQ5Prt0PtVbn3gYSUbfn9p6Zl156CY8++qh4PTAwUPxdr9djwoQJSElJwfvvv4/ff/8djzzyCJRKJaZPn+6O5hJ1G9Z8pdEDQ/HFHq3dfaMHhuLe93NhaDKjqs7ocaUmrFXgO6PqOxG5n9uDmcDAQERGRrZ632effQaj0YgPP/wQcrkcQ4YMQX5+Pv75z38ymCFyseVbCqGtqsfOojMY3k+J/cU6AEBoD19sOVIpTp33pFIT0z/dg82HKyEFxLIdb08d7s4mEVEncPvU7GXLliE0NBTDhw/HG2+8gaamJvG+3NxcjBkzBnK5XLxt4sSJKCgoQFVVVZv7NBgM0Ov1dhci6piMlFhEh/gjIyUWSycPQe9ABQDgTG0jzAIglQDD+ykxf4L7cmey8kqQ/No2ZOWVAAA2H64EAJhhCWbW55ci9Z0dbmsfEXUOt/bMPPHEE7j22mvRq1cv7Nq1C4sWLUJZWRn++c9/AgDKy8uhUtlXY46IiBDvCwkJaXW/mZmZWLp0qWsbT9SKrjS80Xwm2aA+gThVY0CgQgY/uU+rhUc7m7X3aPmWQsRGBLa6zaHSmk5uFbWHyy2QKzi9Z+aZZ55pkdTb/HL06FEAwLx583DzzTcjPj4ejz32GN566y2sXLkSBoPhstqwaNEiVFdXi5eSkhJnvDSii1qw7gDW55diwboD7m6K0z01IQ53DovCZ49ejz3PpXjEici292hNjka8vX8vf/ier4chk0LsuaHO1zxR3BqAPrVOjRXZBVBrdZj24W489OFuJpPTJXN6z8z8+fPx8MMPt7vNgAEDWr09KSkJTU1NOH78OOLi4hAZGYmKigq7bazX28qzAQCFQgGFQtGxhhM5QdGpc3Y/u5L4aKXH5Z/Y9h7FRgSiqs4ICSAOfU354FfUG01YvqXQI4Kv7mhNjgYb8kux+XAFXr5zCP5ybV+s2FoEAcDKn45hf4kOO/44DQAICZB73HuMvIPTg5nevXujd+/el/TY/Px8SKVShIeHAwBGjRqF5557Do2NjfD1tSxtn52djbi4uDaHmIioe4qPVtrNqnpy7X4YGk3wl8uQkRLrxpZ1b+nJKmw6WI56owkLvlbDz+fCgIDJLEAAMOaqMAjntyW6FG7LmcnNzcXu3bsxduxYBAYGIjc3FxkZGfif//kfMVD561//iqVLlyI9PR0LFy7EwYMH8fbbb2P58uXuajaRneY5Mo+PHYjVOzWI7xuEQS9uwozRKi4u5ybWE2NXyF/yZoUVNTCdn/pmFoC6RjMAICTAF2Ou6s2/DzmFRBCEVmoTu96+ffswa9YsHD16FAaDASqVCg8++CDmzZtnN0SkVqsxe/Zs7NmzB2FhYXj88cexcOHCDj2XXq9HcHAwqqurERQU5OyXQt3YQx/uxo4/TkPhI8Wrdw8VhzIGvbgJ9UYTZFIJvpl1Az+sqdtKfm0btFX1AAC5TII+wQrUNwpY6AEJ5OT5HD1/uy2Y6UwMZsgZWpuFMe3D3fj5/Hh/dIg/chaOg1qrw+Of78OJs/Xi7aseuJYBDXVLWXkleG1TAfqGWKre8/+AOoLBjA0GM+QM1m+YUgkQ7O+L51MHITYiEIs3HERB+TkYGk0IUMgQG94T+4qrAQAKHykaTWbckRDFxEYiog5y9Pzt9kXziLxFRkosZFIJzAJQVdeI5VsKER+txDezkiEAMAlATYMJaq0evjLLtOAhUYG4IyGKiY1u0HxBvc7G2lVEncft5QyIvIV1aOnljUcAwG6GzIzRKrx9frpp0/lkx5AAX5RUNeCBpP5i17paq8NbmwsgwLJuC7vcXcd2QT135GasydHgO3UZcgorcabWsrJ5/15+WPnXRP7diZyMwQxRBzRfFddq7vg4jBsUgTc3F6CmoQmBfj44WlaDyhoDlm8pBAC8sP4g6oxmu8d5WoHGrmT0wFB8lXcSoweGuuX5rb1x6/NLxdtOnG3ArM/2MYeKyMk4zETkJNZ1Tr6ZdSM+fSQJCyfFiavTvrapoEUgU1Hd4NZhkK5MrdXhvwfKYDIL2Fl0xi1tiI9WIj1ZBbnsQilOmQQo1dXbrVZMRJePPTNEHTT90z3IPlyJkaoQ+PnKcPz0OZTrjZh50wC7NWVse3H+b3cxKmsulOnwlUpw7NQ5NJmBZZsKOEXVCdRaHRasy8fxM/WIDFKg3miCwkfq1gXz3txcAKNJQEiAL66JDsadCVHYUXiaOVRETsZghqiDrJWZd2vsK7ev3qlpc4G8pZOHYPGGQ9hfrAMANJovTCKMCfFzTUO7mTU5GhRU1AKAOC0+aUAvtwaKkvOX+OhgfHJ+SJGBK5HzMZgh6qAecilqzw8ZSSWWVU0BSxJwWyyznm7EiuwCvPfzn4gMUqBXTzmC/HzFOkLUcdYVmMfEhuFomd7u7xEd4o+nJsS5tZL5/AlxUAbI2RND5GJcZ4aog+Ke/wGGJjOkEuCJcQPx9b6TdgvpketN/3SP2EMGWCpjm2xSkqy5SjsKT6P4bC3yi6sx+qqwiyZcuzPwIaKWHD1/s2eGqINm3jQAq3dqxLpLrL3U+bJtAhnAEsiEBFiK0arCArBk8lCsydHg2wOl8JVJIcAy3NMetVaHv3+yF5U1Bhwtq0at0YyMlFjERgTizc0FqKhuQFVdI5fhJ/JA7JkhIq/TvGcmLqIH3rh3mF1vilqrw6zP9qFUV48o5cVLSjy5dr84jVrhI4WhyYzoEH8k9g+xm14NAPePiEZmWoJTXxMRtcRyBjYYzBB1Pa3VymquI8NGaq0Ob24ugATA8BilOHwYGxGIe9/PhaHpwjiWTCrBsVdvc+KrIaLWMJixwWCGiC5HVl4J/rHxCOoMTWg0CZjqpJ4Z5ugQtY/BjA0GM0TUnCcEEtaq6+GBCvx72nUMaIiaYQIwEXm01Hd24FBpDXylEixLu6bTk2rf3FyAnX+cRlWdUZzl5MjQlTNZv0lW1hgw+V+/AACSVCH4csYNLn9uoq6E5QyIyC0OldYAsCwguOg/v2Pi8p8x8pUtnVbeQdLs54rsAsxfp4a2qh4LvlZ3SrXrpybEYcxVYXa37dZUsdI2UQcxmCEitwj2u9AxbDQJKKg4Z1eY09XmT4jD5GFR4qKFq3deqJdkFtAp9ZOs9bzuHxFtd/uUD35lzS6iDmDODBG5hVqrw1ubC6BvaAQgQZ2hyS3ruGTllWDZpgLIJJbhHkEA+vXyw8q/JnZ6Dotaq8OUD35FvdGE6BB/5Cwc16nPT+RpmDNDRB4tPlop1ityF7VWh+fXH0K90QTAsr7Mq3cPdUkwNWX1LrGe14TB4fjgoREttomPVuLlO4eIeTtE5BgGM0TUba3J0aDBaBJrOhmazFi+pdCpwYx11pRtYdLmKxjbsq22TkSOYTBDRN2WtQDkmNgw/N/uEzhZ1eD0HpE1ORp8py6Dr0yCRpNlVF/uI0FWXgmDFiInYc4MEZEL2Vb23lF4GrnHzqCyxgCZVILX3TAlncibcNE8GwxmiMhTZOWV4Oms32EyC0zyJboIJgATEXkga08Mk3yJnIfBDBFRJ2OSL5FzcdE8IiIi8mrsmSEicoOO1oFSa3VYsuEgCivPAQIQpfRDZLA/5k+IY4FK6vYYzBARdSLr7KZdx87gVI0BT2f9jpKzddCcqRMreGflleDljUcAAM+nDkJaYgzW5Giwr7ha3E9BRS0KKmohAGKhTKLuisEMEZGLWEslxIT4YcnkoQCAWZ/tQ6muHrHhPXG6xgCTWcDKn47BOrE0PVlltyqxdRE/VWhAq88hafVWou6FwQwRUQesyC7A6p0a3JXQB3WNZrE3pTXLtxTiVI0Bp2oMYuHKUl09opT+AAQIACQSwGwW0DfEH+nJKnFVYl+ZBD0VPuKMp6/3nQRwIXgRAPTv5ScWyiTqzhjMEFG3p9bqsGDdAfx5uhYDwnpg+pgB2FF4GqrQAHy976RdXsvqnRrUG034cq8WggBU1RnbHObJSIkVe2asqw0Dlt6X9E/2ArDMwvDxkeIv1/ZFfLRS3K55kJSREtuhHBui7sRli+a98sor2LhxI/Lz8yGXy6HT6VpsU1xcjJkzZ+Knn35Cz549MW3aNGRmZsLH50KMtX37dsybNw+HDh1CTEwMnn/+eTz88MMdagsXzSOi9lz/6haU6w3i9UCFDLVGE8znPx3DAxX47bkUAJaemZU/FcFstvSOhAcq8O9p13U4CTcrr8RuOIkL6BG15Oj522VTs41GI+69917MnDmz1ftNJhNSU1NhNBqxa9cufPLJJ/j444/x4osvittoNBqkpqZi7NixyM/Px9y5c/H3v/8dP/74o6uaTUTdkG0gA1gKTvrKLnw89g3xE3+fOz4Och+ZZYgIwOlzF4aQOiItMQZfTr8e1/YLRu9ABRfQI7oMLi9n8PHHH2Pu3LktemZ++OEH3H777SgtLUVERAQA4P3338fChQtx6tQpyOVyLFy4EBs3bsTBgwfFx02dOhU6nQ6bNm1yuA3smSGi9kz/dA8221SynnvLQPxceBr7i3UICfDFJ4+MtOt56UjeDBFdOo8vZ5Cbm4trrrlGDGQAYOLEiZg5cyYOHTqE4cOHIzc3FykpKXaPmzhxIubOndvuvg0GAwyGC9+09Hq9U9tORF3LBw+NwKKsA/gq7yTuS+yLuePjMG5QBNbkaFoNVOaOj8Pc8Uy8JfIUbgtmysvL7QIZAOL18vLydrfR6/Wor6+Hv79/q/vOzMzE0qVLXdBqIuqqMtMSkJmWIF6Pj1bi7anDO+W51Vod3txcgJqGJgT6+eApLoRH1CEdypl55plnIJFI2r0cPXrUVW112KJFi1BdXS1eSkpK3N0kIqI2vbW5ADv+sAxr7fjjNBZvOOTuJhF5lQ71zMyfP/+iM4kGDBjg0L4iIyPx22+/2d1WUVEh3mf9ab3NdpugoKA2e2UAQKFQQKFQONQOIiJ3a564WFDGoXFHqLU6vLW5AAKAa2OU+Oy3EnGBQvZsdS8dCmZ69+6N3r17O+WJR40ahVdeeQWVlZUIDw8HAGRnZyMoKAiDBw8Wt/n+++/tHpednY1Ro0Y5pQ1ERJ7gqQlxCAmQY0N+KQQAdY1mpL6zAxufGOPupnm0NTka7PjjNAAg99gZNJoEnKox4M53f8GT4wYyr6kbcdnU7OLiYuTn56O4uBgmkwn5+fnIz8/HuXPnAAATJkzA4MGD8eCDD+LAgQP48ccf8fzzz2P27Nlir8pjjz2GP//8E08//TSOHj2KVatW4auvvkJGRoarmk1E1Oms+Tm2PTSHSmvc1h5vkZ6swpirwjD6qjDIJBcKOwgCsPKnIje2jDqby4KZF198EcOHD8fixYtx7tw5DB8+HMOHD8fevZZVL2UyGb777jvIZDKMGjUK//M//4OHHnoIL730krgPlUqFjRs3Ijs7GwkJCXjrrbfw73//GxMnTnRVs4mI3GbC4HDx9yFRgW5siXeIj1bik0eS8OkjSfCXy+zuk7BqVbfi8nVmPAHXmSEi6tqy8kqwZMMh1BpMkEolmDP2Sg4zdQEev84MERGRs6QlxrBmVTfmsmEmIiIios7AYIaIiIi8GoeZiMjprLWLZoxWoULfgK/yTuK6/kqc1DUgIyWWwwFE5FRMACYip1Jrdbjr3V9gbuOTJTrEHzkLx3Vuo4jIKzl6/uYwExE51ZocTauBjEwC+Egl6CGXQq3VQa3V4cm1+6HW6jq9jUTUtXCYiYicKj1ZhR1/nEJVXaN4W6BChhqDCRAEFFTUYk2OBkfLqlFQUYujZdX4MeNmt7WXiLwfe2aIyKksC5mNxPB+wQgJ8EX/Xn6ARALZ+U+b8EAF0pNVOH6mHgBQWFnL3hkiuiwMZojI6eKjlfhmVjLGXNUbJ842oKahCb16KHDnsCj8e9p1iI9WYuZNAyCTSmAWLENTaq0O0z7cjbtX5WDah7sZ4BCRwzjMREQuk56sQvHZWpysasDCSXF2s5jmjo/DuEERWJOjQXqySiwaKADiQvTKADnSk1WsgOwGaq1O/NsAwJubCyABMH9CHP8e5HE4m4mIPIJaq8Nbmwugb2hEkJ8vBAC/FJ3B7fF98PbU4XYnV55MXe/Jtfvx7YFShPVUoNFkFnOg7hwWhbenDndz66i7YDkDIvIq1qKBVmqtDiEBluBFrdVh1mf7cLKqHnknqrDqgWsZ0LhYerIKeSeqoK2qt7s9wJfZCeR52DNDRB5v2oe78fMfp8XrPlIJzIKAKddFIzMtwY0t69rUWh0m/+sXu9sUPlIUvHyrm1pE3Q3XmSGiLqP5N64mswCzAHy5V+uW9nQX8dFK3D8i2u62K0L93dQaorZxmImIPN5TE+IAALuPnYHBdCG08fPh9zFXy0xLQESQH977+U9cERqAN+5lTxh5Hg4zEZHXUGt1WLLhIAora+EjleD51EGs80TUhTEBmIi6nPhoJf4zK9ndzSAiD8M+WiIiIvJqDGaIiIjIqzGYISIiIq/GYIaIiIi8GoMZIiIi8moMZoiIiMirMZghIiIir8ZghoiIiLwagxkiIiLyagxmiIiIyKsxmCEiIiKvxmCGiIiIvBqDGSIiIvJqDGaIiIjIq7ksmHnllVdwww03ICAgAEqlstVtJBJJi8vatWvtttm+fTuuvfZaKBQKDBw4EB9//LGrmkxEREReyGXBjNFoxL333ouZM2e2u91HH32EsrIy8XLXXXeJ92k0GqSmpmLs2LHIz8/H3Llz8fe//x0//vijq5pNREREXsbHVTteunQpAFy0J0WpVCIyMrLV+95//32oVCq89dZbAIBBgwYhJycHy5cvx8SJE53aXiIiIvJObs+ZmT17NsLCwjBy5Eh8+OGHEARBvC83NxcpKSl220+cOBG5ubnt7tNgMECv19tdiIiIqGtyWc+MI1566SWMGzcOAQEB2Lx5M2bNmoVz587hiSeeAACUl5cjIiLC7jERERHQ6/Wor6+Hv79/q/vNzMwUe4aIiIioa+tQz8wzzzzTatKu7eXo0aMO7++FF17AjTfeiOHDh2PhwoV4+umn8cYbb3T4RTS3aNEiVFdXi5eSkpLL3icRERF5pg71zMyfPx8PP/xwu9sMGDDgkhuTlJSEf/zjHzAYDFAoFIiMjERFRYXdNhUVFQgKCmqzVwYAFAoFFArFJbeDiIiIvEeHgpnevXujd+/ermoL8vPzERISIgYio0aNwvfff2+3TXZ2NkaNGuWyNhAREZF3cVnOTHFxMc6ePYvi4mKYTCbk5+cDAAYOHIiePXvi22+/RUVFBa6//nr4+fkhOzsbr776Kp566ilxH4899hj+9a9/4emnn8YjjzyCbdu24auvvsLGjRtd1WwiIiLyMhLBdvqQEz388MP45JNPWtz+008/4eabb8amTZuwaNEiFBUVQRAEDBw4EDNnzsSjjz4KqfRCKs/27duRkZGBw4cPIzo6Gi+88MJFh7qa0+v1CA4ORnV1NYKCgi73pREREVEncPT87bJgxpMwmCEiIvI+jp6/3b7ODBEREdHlYDBDREREXo3BDBEREXk1BjNERETk1RjMEBERkVdjMENERERejcEMEREReTUGM0REROTVGMwQERGRV2MwQ0RERF6NwQwRERF5NQYzREQeQK3V4cm1+6HW6tzdFCKv4+PuBhARdVdqrQ5vbS6AvqERx0/XoaquEbo6Iz55JMndTSPyKgxmiIjc5K3NBfj5j9N2t9U0NLqpNUTei8NMRERukJVXgl//PAsAUAb4wt/X8nF84kwtBr24CSuyC9zZPCKvwmCGiMgNlm8phKHJDLlMgpqGRtQ3mgEAZ2qbUG80YfVOjZtbSOQ9GMwQEblBRkosokP80UPhA5O55f0zRqs6v1FEXorBDBGRG6QlxiBn4Tg8nzoIvjLLbXKZBFIJcP+IaMwdH+feBhJ5ESYAExG5UVpiDNISY9zdDCKvxp4ZIiIi8moMZoiIiMirMZghIiIir8ZghoiIiLwagxkiIiLyagxmiIiIyKsxmCEiIiKvxmCGiIiIvBqDGSIiIvJqDGaIiIjIqzGYISIiIq/GYIaIiIi8GoMZIiIi8mrdomq2IAgAAL1e7+aWEBERkaOs523rebwt3SKYqampAQDExMS4uSVERETUUTU1NQgODm7zfolwsXCnCzCbzSgoKMDgwYNRUlKCoKAgdzepS9Hr9YiJieGxdREeX9fi8XUdHlvX6g7HVxAE1NTUICoqClJp25kx3aJnRiqVom/fvgCAoKCgLvtHdzceW9fi8XUtHl/X4bF1ra5+fNvrkbFiAjARERF5NQYzRERE5NW6TTCjUCiwePFiKBQKdzely+GxdS0eX9fi8XUdHlvX4vG9oFskABMREVHX1W16ZoiIiKhrYjBDREREXo3BDBEREXk1BjNERETk1bpUMHP8+HGkp6dDpVLB398fV155JRYvXgyj0Wi3nVqtxujRo+Hn54eYmBi8/vrrLfa1bt06XH311fDz88M111yD77//vrNehkd75ZVXcMMNNyAgIABKpbLVbSQSSYvL2rVr7bbZvn07rr32WigUCgwcOBAff/yx6xvv4Rw5tsXFxUhNTUVAQADCw8OxYMECNDU12W3DY+uYK664osX7dNmyZXbbOPJZQW179913ccUVV8DPzw9JSUn47bff3N0kr7NkyZIW79Orr75avL+hoQGzZ89GaGgoevbsibS0NFRUVLixxe7RpYKZo0ePwmw2Y/Xq1Th06BCWL1+O999/H88++6y4jV6vx4QJE9C/f3/k5eXhjTfewJIlS/DBBx+I2+zatQv3338/0tPTsX//ftx111246667cPDgQXe8LI9iNBpx7733YubMme1u99FHH6GsrEy83HXXXeJ9Go0GqampGDt2LPLz8zF37lz8/e9/x48//uji1nu2ix1bk8mE1NRUGI1G7Nq1C5988gk+/vhjvPjii+I2PLYd89JLL9m9Tx9//HHxPkc+K6htX375JebNm4fFixdj3759SEhIwMSJE1FZWenupnmdIUOG2L1Pc3JyxPsyMjLw7bffYt26dfj5559RWlqKe+65x42tdROhi3v99dcFlUolXl+1apUQEhIiGAwG8baFCxcKcXFx4vX77rtPSE1NtdtPUlKSMGPGDNc32Et89NFHQnBwcKv3ARC++eabNh/79NNPC0OGDLG7bcqUKcLEiROd2ELv1dax/f777wWpVCqUl5eLt7333ntCUFCQ+H7msXVc//79heXLl7d5vyOfFdS2kSNHCrNnzxavm0wmISoqSsjMzHRjq7zP4sWLhYSEhFbv0+l0gq+vr7Bu3TrxtiNHjggAhNzc3E5qoWfoUj0zramurkavXr3E67m5uRgzZgzkcrl428SJE1FQUICqqipxm5SUFLv9TJw4Ebm5uZ3T6C5g9uzZCAsLw8iRI/Hhhx/alW/n8b00ubm5uOaaaxARESHeNnHiROj1ehw6dEjchsfWccuWLUNoaCiGDx+ON954w27IzpHPCmqd0WhEXl6e3XtRKpUiJSWF78VLUFhYiKioKAwYMAAPPPAAiouLAQB5eXlobGy0O85XX301+vXr1+2Oc5cuNFlUVISVK1fizTffFG8rLy+HSqWy2856cigvL0dISAjKy8vtThjWbcrLy13f6C7gpZdewrhx4xAQEIDNmzdj1qxZOHfuHJ544gkAaPP46vV61NfXw9/f3x3N9nhtHTfrfe1tw2Pb0hNPPIFrr70WvXr1wq5du7Bo0SKUlZXhn//8JwDHPiuodadPn4bJZGr1vXj06FE3tco7JSUl4eOPP0ZcXBzKysqwdOlSjB49GgcPHkR5eTnkcnmLHLvueL7yip6ZZ555ptWkUttL83+QkydPYtKkSbj33nvx6KOPuqnl3uFSjm97XnjhBdx4440YPnw4Fi5ciKeffhpvvPGGC1+B53L2saX2deR4z5s3DzfffDPi4+Px2GOP4a233sLKlSthMBjc/CqILrj11ltx7733Ij4+HhMnTsT3338PnU6Hr776yt1N8yhe0TMzf/58PPzww+1uM2DAAPH30tJSjB07FjfccEOLZL3IyMgWmd7W65GRke1uY72/q+no8e2opKQk/OMf/4DBYIBCoWjz+AYFBXW5ngNnHtvIyMgWs0Ecfe92xWPbmss53klJSWhqasLx48cRFxfn0GcFtS4sLAwymaxbfY52FqVSiauuugpFRUUYP348jEYjdDqdXe9MdzzOXhHM9O7dG71793Zo25MnT2Ls2LFITEzERx99BKnUvvNp1KhReO6559DY2AhfX18AQHZ2NuLi4sRu41GjRmHr1q2YO3eu+Ljs7GyMGjXKOS/Iw3Tk+F6K/Px8hISEiMXQRo0a1WKqe1c9vs48tqNGjcIrr7yCyspKhIeHA7Act6CgIAwePFjcprsc29ZczvHOz8+HVCoVj60jnxXUOrlcjsTERGzdulWcyWg2m7F161bMmTPHvY3zcufOncOxY8fw4IMPIjExEb6+vti6dSvS0tIAAAUFBSguLu42//Mid2cgO5NWqxUGDhwo3HLLLYJWqxXKysrEi5VOpxMiIiKEBx98UDh48KCwdu1aISAgQFi9erW4zS+//CL4+PgIb775pnDkyBFh8eLFgq+vr/D777+742V5lBMnTgj79+8Xli5dKvTs2VPYv3+/sH//fqGmpkYQBEHYsGGD8L//+7/C77//LhQWFgqrVq0SAgIChBdffFHcx59//ikEBAQICxYsEI4cOSK8++67gkwmEzZt2uSul+URLnZsm5qahKFDhwoTJkwQ8vPzhU2bNgm9e/cWFi1aJO6Dx9Yxu3btEpYvXy7k5+cLx44dE/7v//5P6N27t/DQQw+J2zjyWUFtW7t2raBQKISPP/5YOHz4sDB9+nRBqVTazcaji5s/f76wfft2QaPRCL/88ouQkpIihIWFCZWVlYIgCMJjjz0m9OvXT9i2bZuwd+9eYdSoUcKoUaPc3OrO16WCmY8++kgA0OrF1oEDB4Tk5GRBoVAIffv2FZYtW9ZiX1999ZVw1VVXCXK5XBgyZIiwcePGznoZHm3atGmtHt+ffvpJEARB+OGHH4Rhw4YJPXv2FHr06CEkJCQI77//vmAymez289NPPwnDhg0T5HK5MGDAAOGjjz7q/BfjYS52bAVBEI4fPy7ceuutgr+/vxAWFibMnz9faGxstNsPj+3F5eXlCUlJSUJwcLDg5+cnDBo0SHj11VeFhoYGu+0c+aygtq1cuVLo16+fIJfLhZEjRwq//vqru5vkdaZMmSL06dNHkMvlQt++fYUpU6YIRUVF4v319fXCrFmzhJCQECEgIEC4++677b7AdxcSQbCZM0tERETkZbxiNhMRERFRWxjMEBERkVdjMENERERejcEMEREReTUGM0REROTVGMwQERGRV2MwQ0RERF6NwQwRERF5NQYzRERE5NUYzBAREZFXYzBDREREXo3BDBEREXm1/w9GV0Udb/kiSgAAAABJRU5ErkJggg==",
                  "text/plain": [
                     "<Figure size 640x480 with 1 Axes>"
                  ]
               },
               "metadata": {},
               "output_type": "display_data"
            }
         ],
         "source": [
            "def make_tsne_embeddings(embeddings: np.ndarray) -> tuple[np.array, np.array]:\n",
            "    \"\"\"Create 2D representation of embeddings using t-SNE.\n",
            "\n",
            "    Args:\n",
            "        embeddings: an mxk array of m embeddings in k-dimensional space.\n",
            "\n",
            "    Returns:\n",
            "        A tuple of the form (x_1, x_2) where x_1 and x_2 are length m\n",
            "        such that (x_1[i], x_2[i]) is the 2-dimensional point cotnaining the 2-dimensional\n",
            "        repsresentation for embeddings[i, :].\n",
            "    \"\"\"\n",
            "    tsne = sklearn.manifold.TSNE(\n",
            "        n_components=2,\n",
            "        perplexity=15,\n",
            "        learning_rate=\"auto\",\n",
            "        # metric='cosine',\n",
            "        # early_exaggeration=10.0,\n",
            "        init='pca',\n",
            "        verbose=True,\n",
            "        n_iter=10000,\n",
            "    )\n",
            "\n",
            "    V_proj = tsne.fit_transform(embeddings)\n",
            "    x = V_proj[:, 0]\n",
            "    y = V_proj[:, 1]\n",
            "\n",
            "    return x, y\n",
            "\n",
            "U = tie.get_U()\n",
            "x_1, x_2 = make_tsne_embeddings(U)\n",
            "\n",
            "plt.scatter(x_1, x_2, s=0.5)\n",
            "plt.show()"
         ]
      }
   ],
   "metadata": {
      "kernelspec": {
         "display_name": "tie",
         "language": "python",
         "name": "python3"
      },
      "language_info": {
         "codemirror_mode": {
            "name": "ipython",
            "version": 3
         },
         "file_extension": ".py",
         "mimetype": "text/x-python",
         "name": "python",
         "nbconvert_exporter": "python",
         "pygments_lexer": "ipython3",
         "version": "3.11.9"
      }
   },
   "nbformat": 4,
   "nbformat_minor": 2
}<|MERGE_RESOLUTION|>--- conflicted
+++ resolved
@@ -2,29 +2,17 @@
    "cells": [
       {
          "cell_type": "code",
-<<<<<<< HEAD
-         "execution_count": 1,
-=======
          "execution_count": 37,
->>>>>>> 9afe37f5
          "metadata": {
             "metadata": {}
          },
          "outputs": [
             {
-<<<<<<< HEAD
-               "name": "stderr",
-               "output_type": "stream",
-               "text": [
-                  "/opt/homebrew/Caskroom/miniconda/base/envs/py311/lib/python3.11/site-packages/tqdm/auto.py:21: TqdmWarning: IProgress not found. Please update jupyter and ipywidgets. See https://ipywidgets.readthedocs.io/en/stable/user_install.html\n",
-                  "  from .autonotebook import tqdm as notebook_tqdm\n"
-=======
                "name": "stdout",
                "output_type": "stream",
                "text": [
                   "The autoreload extension is already loaded. To reload it, use:\n",
                   "  %reload_ext autoreload\n"
->>>>>>> 9afe37f5
                ]
             },
             {
@@ -33,11 +21,7 @@
                      "<module 'recommender' from '/Users/mjturner/code/technique-inference-engine/models/recommender/__init__.py'>"
                   ]
                },
-<<<<<<< HEAD
-               "execution_count": 1,
-=======
                "execution_count": 37,
->>>>>>> 9afe37f5
                "metadata": {},
                "output_type": "execute_result"
             }
@@ -232,12 +216,11 @@
             "    model=model,\n",
             "    enterprise_attack_filepath=enterprise_attack_filepath,\n",
             ")\n",
-            "mse = tie.fit(**best_hyperparameters)\n",
-            "# mse = tie.fit_with_cross_validation(\n",
-            "#     learning_rate=[0.001, 0.005, 0.01, 0.02, 0.05],\n",
-            "#     num_iterations=[math.floor(500 * 512 / training_data.to_numpy().sum())],\n",
-            "#     regularization=[0, 0.0001, 0.001, 0.01],\n",
-            "# )\n",
+            "mse = tie.fit_with_cross_validation(\n",
+            "    learning_rate=[0.001, 0.005, 0.01, 0.02, 0.05],\n",
+            "    num_iterations=[math.floor(500 * 512 / training_data.to_numpy().sum())],\n",
+            "    regularization=[0, 0.0001, 0.001, 0.01],\n",
+            ")\n",
             "print(\"Mean Squared Error\", mse)\n",
             "precision = tie.precision(k=k)\n",
             "print(\"Precision\", precision)\n",
@@ -249,26 +232,39 @@
       },
       {
          "cell_type": "code",
-         "execution_count": 8,
+         "execution_count": 10,
          "metadata": {},
          "outputs": [
             {
                "name": "stderr",
                "output_type": "stream",
                "text": [
-                  "/opt/homebrew/anaconda3/envs/tie2/lib/python3.11/site-packages/implicit/cpu/als.py:95: RuntimeWarning: OpenBLAS is configured to use 12 threads. It is highly recommended to disable its internal threadpool by setting the environment variable 'OPENBLAS_NUM_THREADS=1' or by calling 'threadpoolctl.threadpool_limits(1, \"blas\")'. Having OpenBLAS use a threadpool can lead to severe performance issues here.\n",
-                  "  check_blas_config()\n",
-                  "100%|██████████| 20/20 [00:00<00:00, 50.81it/s]\n"
+                  "/opt/homebrew/anaconda3/envs/tie/lib/python3.11/site-packages/implicit/cpu/als.py:95: RuntimeWarning: OpenBLAS is configured to use 12 threads. It is highly recommended to disable its internal threadpool by setting the environment variable 'OPENBLAS_NUM_THREADS=1' or by calling 'threadpoolctl.threadpool_limits(1, \"blas\")'. Having OpenBLAS use a threadpool can lead to severe performance issues here.\n",
+                  "  check_blas_config()\n"
                ]
             },
             {
+               "data": {
+                  "application/vnd.jupyter.widget-view+json": {
+                     "model_id": "411a06428730448193f881b20bcdc2f5",
+                     "version_major": 2,
+                     "version_minor": 0
+                  },
+                  "text/plain": [
+                     "  0%|          | 0/20 [00:00<?, ?it/s]"
+                  ]
+               },
+               "metadata": {},
+               "output_type": "display_data"
+            },
+            {
                "name": "stdout",
                "output_type": "stream",
                "text": [
-                  "Mean Squared Error 0.9886548077548966\n",
-                  "Precision 0.03980357713190674\n",
-                  "Recall 0.3784278154674671\n",
-                  "Normalized Discounted Cumulative Gain 0.08805731433719892\n"
+                  "Mean Squared Error 0.9900234803847827\n",
+                  "Precision 0.03958000638773555\n",
+                  "Recall 0.37206635608724653\n",
+                  "Normalized Discounted Cumulative Gain 0.08354486002702224\n"
                ]
             }
          ],
@@ -276,9 +272,10 @@
             "# hyperparameters\n",
             "embedding_dimension = 10\n",
             "k = 20\n",
+            "\n",
             "best_hyperparameters = {'regularization_coefficient': 0.05, 'c': 0.5, 'num_iterations': 20}\n",
             "\n",
-            "model = WALSRecommender(m=training_data.m, n=training_data.n, k=embedding_dimension)\n",
+            "model = ImplicitWalsRecommender(m=training_data.m, n=training_data.n, k=embedding_dimension)\n",
             "\n",
             "tie = TechniqueInferenceEngine(\n",
             "    training_data=training_data,\n",
@@ -304,7 +301,146 @@
       },
       {
          "cell_type": "code",
-         "execution_count": 9,
+         "execution_count": 43,
+         "metadata": {},
+         "outputs": [
+            {
+               "name": "stdout",
+               "output_type": "stream",
+               "text": [
+                  "Mean Squared Error 0.9966698517843082\n",
+                  "Precision 0.03240178856595337\n",
+                  "Recall 0.3262663853296155\n",
+                  "Normalized Discounted Cumulative Gain 0.029512736619956913\n"
+               ]
+            }
+         ],
+         "source": [
+            "# hyperparameters\n",
+            "embedding_dimension = 10\n",
+            "k = 20\n",
+            "\n",
+            "best_hyperparameters = {'regularization_coefficient': 0.1, 'c': 0.5, 'num_iterations': 20}\n",
+            "\n",
+            "model = WalsRecommender(m=training_data.m, n=training_data.n, k=embedding_dimension)\n",
+            "\n",
+            "tie = TechniqueInferenceEngine(\n",
+            "    training_data=training_data,\n",
+            "    validation_data=validation_data,\n",
+            "    test_data=test_data,\n",
+            "    model=model,\n",
+            "    enterprise_attack_filepath=enterprise_attack_filepath,\n",
+            ")\n",
+            "mse = tie.fit(**best_hyperparameters)\n",
+            "# mse = tie.fit_with_cross_validation(\n",
+            "#     num_iterations=[20],\n",
+            "#     c=[0.001, 0.005, 0.01, 0.05, 0.1, 0.3, 0.5, 0.7],\n",
+            "#     regularization_coefficient=[0.001, 0.005, 0.01, 0.02, 0.05]\n",
+            "# )\n",
+            "print(\"Mean Squared Error\", mse)\n",
+            "precision = tie.precision(k=k)\n",
+            "print(\"Precision\", precision)\n",
+            "recall = tie.recall(k=k)\n",
+            "print(\"Recall\", recall)\n",
+            "ndcg = tie.normalized_discounted_cumulative_gain(k=k)\n",
+            "print(\"Normalized Discounted Cumulative Gain\", ndcg)"
+         ]
+      },
+      {
+         "cell_type": "code",
+         "execution_count": 18,
+         "metadata": {},
+         "outputs": [
+            {
+               "ename": "KeyboardInterrupt",
+               "evalue": "",
+               "output_type": "error",
+               "traceback": [
+                  "\u001b[0;31m---------------------------------------------------------------------------\u001b[0m",
+                  "\u001b[0;31mKeyboardInterrupt\u001b[0m                         Traceback (most recent call last)",
+                  "Cell \u001b[0;32mIn[18], line 8\u001b[0m\n\u001b[1;32m      6\u001b[0m precision \u001b[38;5;241m=\u001b[39m tie\u001b[38;5;241m.\u001b[39mprecision(k\u001b[38;5;241m=\u001b[39mk)\n\u001b[1;32m      7\u001b[0m \u001b[38;5;66;03m# print(\"Precision\", precision)\u001b[39;00m\n\u001b[0;32m----> 8\u001b[0m recall \u001b[38;5;241m=\u001b[39m \u001b[43mtie\u001b[49m\u001b[38;5;241;43m.\u001b[39;49m\u001b[43mrecall\u001b[49m\u001b[43m(\u001b[49m\u001b[43mk\u001b[49m\u001b[38;5;241;43m=\u001b[39;49m\u001b[43mk\u001b[49m\u001b[43m)\u001b[49m\n\u001b[1;32m      9\u001b[0m recalls\u001b[38;5;241m.\u001b[39mappend(recall)\n\u001b[1;32m     10\u001b[0m \u001b[38;5;66;03m# print(\"Recall\", recall)\u001b[39;00m\n",
+                  "File \u001b[0;32m~/code/technique-inference-engine/models/tie.py:212\u001b[0m, in \u001b[0;36mTechniqueInferenceEngine.recall\u001b[0;34m(self, k)\u001b[0m\n\u001b[1;32m    196\u001b[0m \u001b[38;5;28;01mdef\u001b[39;00m \u001b[38;5;21mrecall\u001b[39m(\u001b[38;5;28mself\u001b[39m, k: \u001b[38;5;28mint\u001b[39m \u001b[38;5;241m=\u001b[39m \u001b[38;5;241m10\u001b[39m) \u001b[38;5;241m-\u001b[39m\u001b[38;5;241m>\u001b[39m \u001b[38;5;28mfloat\u001b[39m:\n\u001b[1;32m    197\u001b[0m \u001b[38;5;250m    \u001b[39m\u001b[38;5;124;03m\"\"\"Calculates the recall of the top k model predictions.\u001b[39;00m\n\u001b[1;32m    198\u001b[0m \n\u001b[1;32m    199\u001b[0m \u001b[38;5;124;03m    Recall is defined as the average fraction of items in the test set which appear\u001b[39;00m\n\u001b[0;32m   (...)\u001b[0m\n\u001b[1;32m    210\u001b[0m \u001b[38;5;124;03m        The computed recall for the top k model predictions.\u001b[39;00m\n\u001b[1;32m    211\u001b[0m \u001b[38;5;124;03m    \"\"\"\u001b[39;00m\n\u001b[0;32m--> 212\u001b[0m     \u001b[38;5;28;01mreturn\u001b[39;00m \u001b[43mrecall_at_k\u001b[49m\u001b[43m(\u001b[49m\u001b[38;5;28;43mself\u001b[39;49m\u001b[38;5;241;43m.\u001b[39;49m\u001b[43mpredict\u001b[49m\u001b[43m(\u001b[49m\u001b[43m)\u001b[49m\u001b[43m,\u001b[49m\u001b[43m \u001b[49m\u001b[38;5;28;43mself\u001b[39;49m\u001b[38;5;241;43m.\u001b[39;49m\u001b[43m_test_data\u001b[49m\u001b[38;5;241;43m.\u001b[39;49m\u001b[43mto_pandas\u001b[49m\u001b[43m(\u001b[49m\u001b[43m)\u001b[49m\u001b[43m,\u001b[49m\u001b[43m \u001b[49m\u001b[43mk\u001b[49m\u001b[43m)\u001b[49m\n",
+                  "File \u001b[0;32m~/code/technique-inference-engine/models/utils.py:120\u001b[0m, in \u001b[0;36mrecall_at_k\u001b[0;34m(predictions, test_data, k)\u001b[0m\n\u001b[1;32m    117\u001b[0m \u001b[38;5;28;01massert\u001b[39;00m m, n \u001b[38;5;241m==\u001b[39m predictions\u001b[38;5;241m.\u001b[39mshape\n\u001b[1;32m    118\u001b[0m \u001b[38;5;28;01massert\u001b[39;00m \u001b[38;5;241m0\u001b[39m \u001b[38;5;241m<\u001b[39m k \u001b[38;5;241m<\u001b[39m\u001b[38;5;241m=\u001b[39m n\n\u001b[0;32m--> 120\u001b[0m num_test_items_in_top_k \u001b[38;5;241m=\u001b[39m \u001b[43m_get_num_test_items_in_top_k_per_user\u001b[49m\u001b[43m(\u001b[49m\n\u001b[1;32m    121\u001b[0m \u001b[43m    \u001b[49m\u001b[43mpredictions\u001b[49m\u001b[43m,\u001b[49m\u001b[43m \u001b[49m\u001b[43mtest_data\u001b[49m\u001b[43m,\u001b[49m\u001b[43m \u001b[49m\u001b[43mk\u001b[49m\n\u001b[1;32m    122\u001b[0m \u001b[43m\u001b[49m\u001b[43m)\u001b[49m\n\u001b[1;32m    123\u001b[0m num_test_items_per_user \u001b[38;5;241m=\u001b[39m test_data\u001b[38;5;241m.\u001b[39msum(axis\u001b[38;5;241m=\u001b[39m\u001b[38;5;241m1\u001b[39m)\n\u001b[1;32m    125\u001b[0m fraction_recalled_predictions \u001b[38;5;241m=\u001b[39m num_test_items_in_top_k \u001b[38;5;241m/\u001b[39m num_test_items_per_user\n",
+                  "File \u001b[0;32m~/code/technique-inference-engine/models/utils.py:51\u001b[0m, in \u001b[0;36m_get_num_test_items_in_top_k_per_user\u001b[0;34m(predictions, test_data, k)\u001b[0m\n\u001b[1;32m     46\u001b[0m m, n \u001b[38;5;241m=\u001b[39m test_data\u001b[38;5;241m.\u001b[39mshape\n\u001b[1;32m     47\u001b[0m \u001b[38;5;66;03m# get a matrix with a 1 in the top 10 spots\u001b[39;00m\n\u001b[1;32m     48\u001b[0m \u001b[38;5;66;03m# find overlap with test set\u001b[39;00m\n\u001b[1;32m     49\u001b[0m \u001b[38;5;66;03m# if 1 in both, then predicted in top k\u001b[39;00m\n\u001b[1;32m     50\u001b[0m \u001b[38;5;66;03m# min to get lowest rank in group, aka less than k\u001b[39;00m\n\u001b[0;32m---> 51\u001b[0m top_k_predictions \u001b[38;5;241m=\u001b[39m \u001b[43mpredictions\u001b[49m\u001b[38;5;241;43m.\u001b[39;49m\u001b[43mrank\u001b[49m\u001b[43m(\u001b[49m\u001b[43maxis\u001b[49m\u001b[38;5;241;43m=\u001b[39;49m\u001b[38;5;241;43m1\u001b[39;49m\u001b[43m,\u001b[49m\u001b[43m \u001b[49m\u001b[43mmethod\u001b[49m\u001b[38;5;241;43m=\u001b[39;49m\u001b[38;5;124;43m\"\u001b[39;49m\u001b[38;5;124;43mmin\u001b[39;49m\u001b[38;5;124;43m\"\u001b[39;49m\u001b[43m,\u001b[49m\u001b[43m \u001b[49m\u001b[43mascending\u001b[49m\u001b[38;5;241;43m=\u001b[39;49m\u001b[38;5;28;43;01mFalse\u001b[39;49;00m\u001b[43m)\u001b[49m \u001b[38;5;241m<\u001b[39m\u001b[38;5;241m=\u001b[39m k\n\u001b[1;32m     52\u001b[0m \u001b[38;5;28;01massert\u001b[39;00m m, \u001b[38;5;241m1\u001b[39m \u001b[38;5;241m==\u001b[39m top_k_predictions\u001b[38;5;241m.\u001b[39mshape\n\u001b[1;32m     53\u001b[0m test_items_in_top_k \u001b[38;5;241m=\u001b[39m (test_data \u001b[38;5;241m>\u001b[39m \u001b[38;5;241m0\u001b[39m) \u001b[38;5;241m&\u001b[39m top_k_predictions\n",
+                  "File \u001b[0;32m/opt/homebrew/anaconda3/envs/tie/lib/python3.11/site-packages/pandas/core/generic.py:10098\u001b[0m, in \u001b[0;36mNDFrame.rank\u001b[0;34m(self, axis, method, numeric_only, na_option, ascending, pct)\u001b[0m\n\u001b[1;32m  10095\u001b[0m \u001b[38;5;28;01melse\u001b[39;00m:\n\u001b[1;32m  10096\u001b[0m     data \u001b[38;5;241m=\u001b[39m \u001b[38;5;28mself\u001b[39m\n\u001b[0;32m> 10098\u001b[0m \u001b[38;5;28;01mreturn\u001b[39;00m \u001b[43mranker\u001b[49m\u001b[43m(\u001b[49m\u001b[43mdata\u001b[49m\u001b[43m)\u001b[49m\n",
+                  "File \u001b[0;32m/opt/homebrew/anaconda3/envs/tie/lib/python3.11/site-packages/pandas/core/generic.py:10075\u001b[0m, in \u001b[0;36mNDFrame.rank.<locals>.ranker\u001b[0;34m(data)\u001b[0m\n\u001b[1;32m  10067\u001b[0m     ranks \u001b[38;5;241m=\u001b[39m values\u001b[38;5;241m.\u001b[39m_rank(\n\u001b[1;32m  10068\u001b[0m         axis\u001b[38;5;241m=\u001b[39maxis_int,\n\u001b[1;32m  10069\u001b[0m         method\u001b[38;5;241m=\u001b[39mmethod,\n\u001b[0;32m   (...)\u001b[0m\n\u001b[1;32m  10072\u001b[0m         pct\u001b[38;5;241m=\u001b[39mpct,\n\u001b[1;32m  10073\u001b[0m     )\n\u001b[1;32m  10074\u001b[0m \u001b[38;5;28;01melse\u001b[39;00m:\n\u001b[0;32m> 10075\u001b[0m     ranks \u001b[38;5;241m=\u001b[39m \u001b[43malgos\u001b[49m\u001b[38;5;241;43m.\u001b[39;49m\u001b[43mrank\u001b[49m\u001b[43m(\u001b[49m\n\u001b[1;32m  10076\u001b[0m \u001b[43m        \u001b[49m\u001b[43mvalues\u001b[49m\u001b[43m,\u001b[49m\n\u001b[1;32m  10077\u001b[0m \u001b[43m        \u001b[49m\u001b[43maxis\u001b[49m\u001b[38;5;241;43m=\u001b[39;49m\u001b[43maxis_int\u001b[49m\u001b[43m,\u001b[49m\n\u001b[1;32m  10078\u001b[0m \u001b[43m        \u001b[49m\u001b[43mmethod\u001b[49m\u001b[38;5;241;43m=\u001b[39;49m\u001b[43mmethod\u001b[49m\u001b[43m,\u001b[49m\n\u001b[1;32m  10079\u001b[0m \u001b[43m        \u001b[49m\u001b[43mascending\u001b[49m\u001b[38;5;241;43m=\u001b[39;49m\u001b[43mascending\u001b[49m\u001b[43m,\u001b[49m\n\u001b[1;32m  10080\u001b[0m \u001b[43m        \u001b[49m\u001b[43mna_option\u001b[49m\u001b[38;5;241;43m=\u001b[39;49m\u001b[43mna_option\u001b[49m\u001b[43m,\u001b[49m\n\u001b[1;32m  10081\u001b[0m \u001b[43m        \u001b[49m\u001b[43mpct\u001b[49m\u001b[38;5;241;43m=\u001b[39;49m\u001b[43mpct\u001b[49m\u001b[43m,\u001b[49m\n\u001b[1;32m  10082\u001b[0m \u001b[43m    \u001b[49m\u001b[43m)\u001b[49m\n\u001b[1;32m  10084\u001b[0m ranks_obj \u001b[38;5;241m=\u001b[39m \u001b[38;5;28mself\u001b[39m\u001b[38;5;241m.\u001b[39m_constructor(ranks, \u001b[38;5;241m*\u001b[39m\u001b[38;5;241m*\u001b[39mdata\u001b[38;5;241m.\u001b[39m_construct_axes_dict())\n\u001b[1;32m  10085\u001b[0m \u001b[38;5;28;01mreturn\u001b[39;00m ranks_obj\u001b[38;5;241m.\u001b[39m__finalize__(\u001b[38;5;28mself\u001b[39m, method\u001b[38;5;241m=\u001b[39m\u001b[38;5;124m\"\u001b[39m\u001b[38;5;124mrank\u001b[39m\u001b[38;5;124m\"\u001b[39m)\n",
+                  "File \u001b[0;32m/opt/homebrew/anaconda3/envs/tie/lib/python3.11/site-packages/pandas/core/algorithms.py:1111\u001b[0m, in \u001b[0;36mrank\u001b[0;34m(values, axis, method, na_option, ascending, pct)\u001b[0m\n\u001b[1;32m   1102\u001b[0m     ranks \u001b[38;5;241m=\u001b[39m algos\u001b[38;5;241m.\u001b[39mrank_1d(\n\u001b[1;32m   1103\u001b[0m         values,\n\u001b[1;32m   1104\u001b[0m         is_datetimelike\u001b[38;5;241m=\u001b[39mis_datetimelike,\n\u001b[0;32m   (...)\u001b[0m\n\u001b[1;32m   1108\u001b[0m         pct\u001b[38;5;241m=\u001b[39mpct,\n\u001b[1;32m   1109\u001b[0m     )\n\u001b[1;32m   1110\u001b[0m \u001b[38;5;28;01melif\u001b[39;00m values\u001b[38;5;241m.\u001b[39mndim \u001b[38;5;241m==\u001b[39m \u001b[38;5;241m2\u001b[39m:\n\u001b[0;32m-> 1111\u001b[0m     ranks \u001b[38;5;241m=\u001b[39m \u001b[43malgos\u001b[49m\u001b[38;5;241;43m.\u001b[39;49m\u001b[43mrank_2d\u001b[49m\u001b[43m(\u001b[49m\n\u001b[1;32m   1112\u001b[0m \u001b[43m        \u001b[49m\u001b[43mvalues\u001b[49m\u001b[43m,\u001b[49m\n\u001b[1;32m   1113\u001b[0m \u001b[43m        \u001b[49m\u001b[43maxis\u001b[49m\u001b[38;5;241;43m=\u001b[39;49m\u001b[43maxis\u001b[49m\u001b[43m,\u001b[49m\n\u001b[1;32m   1114\u001b[0m \u001b[43m        \u001b[49m\u001b[43mis_datetimelike\u001b[49m\u001b[38;5;241;43m=\u001b[39;49m\u001b[43mis_datetimelike\u001b[49m\u001b[43m,\u001b[49m\n\u001b[1;32m   1115\u001b[0m \u001b[43m        \u001b[49m\u001b[43mties_method\u001b[49m\u001b[38;5;241;43m=\u001b[39;49m\u001b[43mmethod\u001b[49m\u001b[43m,\u001b[49m\n\u001b[1;32m   1116\u001b[0m \u001b[43m        \u001b[49m\u001b[43mascending\u001b[49m\u001b[38;5;241;43m=\u001b[39;49m\u001b[43mascending\u001b[49m\u001b[43m,\u001b[49m\n\u001b[1;32m   1117\u001b[0m \u001b[43m        \u001b[49m\u001b[43mna_option\u001b[49m\u001b[38;5;241;43m=\u001b[39;49m\u001b[43mna_option\u001b[49m\u001b[43m,\u001b[49m\n\u001b[1;32m   1118\u001b[0m \u001b[43m        \u001b[49m\u001b[43mpct\u001b[49m\u001b[38;5;241;43m=\u001b[39;49m\u001b[43mpct\u001b[49m\u001b[43m,\u001b[49m\n\u001b[1;32m   1119\u001b[0m \u001b[43m    \u001b[49m\u001b[43m)\u001b[49m\n\u001b[1;32m   1120\u001b[0m \u001b[38;5;28;01melse\u001b[39;00m:\n\u001b[1;32m   1121\u001b[0m     \u001b[38;5;28;01mraise\u001b[39;00m \u001b[38;5;167;01mTypeError\u001b[39;00m(\u001b[38;5;124m\"\u001b[39m\u001b[38;5;124mArray with ndim > 2 are not supported.\u001b[39m\u001b[38;5;124m\"\u001b[39m)\n",
+                  "\u001b[0;31mKeyboardInterrupt\u001b[0m: "
+               ]
+            }
+         ],
+         "source": [
+            "k_values = [1, 5] + list(range(10, 200, 10))\n",
+            "recalls = []\n",
+            "ndcgs = []\n",
+            "for k in k_values:\n",
+            "    # print(\"Mean Squared Error\", mse)\n",
+            "    precision = tie.precision(k=k)\n",
+            "    # print(\"Precision\", precision)\n",
+            "    recall = tie.recall(k=k)\n",
+            "    recalls.append(recall)\n",
+            "    # print(\"Recall\", recall)\n",
+            "    ndcg = tie.normalized_discounted_cumulative_gain(k=k)\n",
+            "    ndcgs.append(ndcg)\n",
+            "    # print(\"Normalized Discounted Cumulative Gain\", ndcg)\n",
+            "\n",
+            "print(\"recalls\", recalls)\n",
+            "\n",
+            "plt.xlabel(\"k\")\n",
+            "plt.ylabel(\"Normalized discounted cumulative gain (NDCG)\")\n",
+            "plt.title(\"NDCG@k for various values of k\")\n",
+            "plt.plot(k_values, ndcgs)"
+         ]
+      },
+      {
+         "cell_type": "code",
+         "execution_count": 39,
+         "metadata": {},
+         "outputs": [
+            {
+               "name": "stdout",
+               "output_type": "stream",
+               "text": [
+                  "           predictions  training_data  test_data  \\\n",
+                  "T1027         0.512165            1.0        0.0   \n",
+                  "T1082         0.439151            1.0        0.0   \n",
+                  "T1059.003     0.408320            1.0        0.0   \n",
+                  "T1105         0.386729            1.0        0.0   \n",
+                  "T1071.001     0.338270            1.0        0.0   \n",
+                  "T1113         0.308867            0.0        0.0   \n",
+                  "T1053.005     0.290378            1.0        0.0   \n",
+                  "T1005         0.267386            0.0        0.0   \n",
+                  "T1547.001     0.264123            0.0        0.0   \n",
+                  "T1566.001     0.226007            0.0        0.0   \n",
+                  "\n",
+                  "                               technique_name  \n",
+                  "T1027         Obfuscated Files or Information  \n",
+                  "T1082            System Information Discovery  \n",
+                  "T1059.003               Windows Command Shell  \n",
+                  "T1105                   Ingress Tool Transfer  \n",
+                  "T1071.001                       Web Protocols  \n",
+                  "T1113                          Screen Capture  \n",
+                  "T1053.005                      Scheduled Task  \n",
+                  "T1005                  Data from Local System  \n",
+                  "T1547.001  Registry Run Keys / Startup Folder  \n",
+                  "T1566.001            Spearphishing Attachment  \n"
+               ]
+            }
+         ],
+         "source": [
+            "oilrig_techniques = {\n",
+            "    \"T1047\", \"T1059.005\", \"T1124\", \"T1082\",\n",
+            "    \"T1497.001\", \"T1053.005\", \"T1027\", \"T1105\",\n",
+            "    \"T1070.004\", \"T1059.003\", \"T1071.001\"\n",
+            "}\n",
+            "new_report_predictions = tie.predict_for_new_report(oilrig_techniques, c=0.5, regularization_coefficient=0.05)\n",
+            "\n",
+            "print(new_report_predictions.sort_values(by=\"predictions\", ascending=False).head(10))"
+         ]
+      },
+      {
+         "cell_type": "code",
+         "execution_count": 12,
          "metadata": {},
          "outputs": [
             {
@@ -338,572 +474,6 @@
             }
          ],
          "source": [
-            "oilrig_techniques = {\n",
-            "    \"T1047\", \"T1059.005\", \"T1124\", \"T1082\",\n",
-            "    \"T1497.001\", \"T1053.005\", \"T1027\", \"T1105\",\n",
-            "    \"T1070.004\", \"T1059.003\", \"T1071.001\"\n",
-            "}\n",
-            "new_report_predictions = tie.predict_for_new_report(oilrig_techniques)\n",
-            "\n",
-            "print(new_report_predictions.sort_values(by=\"predictions\", ascending=False).head(10))"
-         ]
-      },
-      {
-         "cell_type": "code",
-         "execution_count": 12,
-         "metadata": {},
-         "outputs": [
-            {
-               "name": "stdout",
-               "output_type": "stream",
-               "text": [
-<<<<<<< HEAD
-                  "           predictions  training_data  test_data  \\\n",
-                  "T1082         1.072645            1.0        0.0   \n",
-                  "T1105         1.052426            1.0        0.0   \n",
-                  "T1027         0.988334            1.0        0.0   \n",
-                  "T1071.001     0.489124            1.0        0.0   \n",
-                  "T1204.002     0.374016            0.0        0.0   \n",
-                  "T1566.001     0.327866            0.0        0.0   \n",
-                  "T1016         0.198875            0.0        0.0   \n",
-                  "T1059.001     0.183911            0.0        0.0   \n",
-                  "T1113         0.176998            0.0        0.0   \n",
-                  "T1547.001     0.160393            0.0        0.0   \n",
-                  "\n",
-                  "                                   technique_name  \n",
-                  "T1082                System Information Discovery  \n",
-                  "T1105                       Ingress Tool Transfer  \n",
-                  "T1027             Obfuscated Files or Information  \n",
-                  "T1071.001                           Web Protocols  \n",
-                  "T1204.002                          Malicious File  \n",
-                  "T1566.001                Spearphishing Attachment  \n",
-                  "T1016      System Network Configuration Discovery  \n",
-                  "T1059.001                              PowerShell  \n",
-                  "T1113                              Screen Capture  \n",
-                  "T1547.001      Registry Run Keys / Startup Folder  \n"
-=======
-                  "score for hyperparameters 0.038200715314319\n",
-                  "hyperparameters {'regularization': 0.001, 'num_iterations': 67, 'learning_rate': 0.01}\n"
-               ]
-            },
-            {
-               "data": {
-                  "application/vnd.jupyter.widget-view+json": {
-                     "model_id": "5d3933d9b74a4176b131ebda875f03e1",
-                     "version_major": 2,
-                     "version_minor": 0
-                  },
-                  "text/plain": [
-                     "  0%|          | 0/67 [00:00<?, ?it/s]"
-                  ]
-               },
-               "metadata": {},
-               "output_type": "display_data"
-            },
-            {
-               "name": "stdout",
-               "output_type": "stream",
-               "text": [
-                  "score for hyperparameters 0.036340014550713784\n",
-                  "hyperparameters {'regularization': 0.01, 'num_iterations': 67, 'learning_rate': 0.01}\n"
-               ]
-            },
-            {
-               "data": {
-                  "application/vnd.jupyter.widget-view+json": {
-                     "model_id": "4cbbbf3e6fa74536a6bc6d51eaf5fae5",
-                     "version_major": 2,
-                     "version_minor": 0
-                  },
-                  "text/plain": [
-                     "  0%|          | 0/67 [00:00<?, ?it/s]"
-                  ]
-               },
-               "metadata": {},
-               "output_type": "display_data"
-            },
-            {
-               "name": "stdout",
-               "output_type": "stream",
-               "text": [
-                  "score for hyperparameters 0.053321555899591665\n",
-                  "hyperparameters {'regularization': 0, 'num_iterations': 67, 'learning_rate': 0.02}\n"
-               ]
-            },
-            {
-               "data": {
-                  "application/vnd.jupyter.widget-view+json": {
-                     "model_id": "f08fec73e1d945aca05ca385e0ec5acb",
-                     "version_major": 2,
-                     "version_minor": 0
-                  },
-                  "text/plain": [
-                     "  0%|          | 0/67 [00:00<?, ?it/s]"
-                  ]
-               },
-               "metadata": {},
-               "output_type": "display_data"
-            },
-            {
-               "name": "stdout",
-               "output_type": "stream",
-               "text": [
-                  "score for hyperparameters 0.046841278056879244\n",
-                  "hyperparameters {'regularization': 0.0001, 'num_iterations': 67, 'learning_rate': 0.02}\n"
-               ]
-            },
-            {
-               "data": {
-                  "application/vnd.jupyter.widget-view+json": {
-                     "model_id": "791bd6e2697b4416b21617fde9d420c1",
-                     "version_major": 2,
-                     "version_minor": 0
-                  },
-                  "text/plain": [
-                     "  0%|          | 0/67 [00:00<?, ?it/s]"
-                  ]
-               },
-               "metadata": {},
-               "output_type": "display_data"
-            },
-            {
-               "name": "stdout",
-               "output_type": "stream",
-               "text": [
-                  "score for hyperparameters 0.048403637506916744\n",
-                  "hyperparameters {'regularization': 0.001, 'num_iterations': 67, 'learning_rate': 0.02}\n"
-               ]
-            },
-            {
-               "data": {
-                  "application/vnd.jupyter.widget-view+json": {
-                     "model_id": "d03a8e8f0b4e4c4caeccd9bdc56a92dd",
-                     "version_major": 2,
-                     "version_minor": 0
-                  },
-                  "text/plain": [
-                     "  0%|          | 0/67 [00:00<?, ?it/s]"
-                  ]
-               },
-               "metadata": {},
-               "output_type": "display_data"
-            },
-            {
-               "name": "stdout",
-               "output_type": "stream",
-               "text": [
-                  "score for hyperparameters 0.04378670840467754\n",
-                  "hyperparameters {'regularization': 0.01, 'num_iterations': 67, 'learning_rate': 0.02}\n"
-               ]
-            },
-            {
-               "data": {
-                  "application/vnd.jupyter.widget-view+json": {
-                     "model_id": "2b2e0fed427a46f5bead015cf529c83b",
-                     "version_major": 2,
-                     "version_minor": 0
-                  },
-                  "text/plain": [
-                     "  0%|          | 0/67 [00:00<?, ?it/s]"
-                  ]
-               },
-               "metadata": {},
-               "output_type": "display_data"
-            },
-            {
-               "name": "stdout",
-               "output_type": "stream",
-               "text": [
-                  "score for hyperparameters 0.04414755954968812\n",
-                  "hyperparameters {'regularization': 0, 'num_iterations': 67, 'learning_rate': 0.05}\n"
-               ]
-            },
-            {
-               "data": {
-                  "application/vnd.jupyter.widget-view+json": {
-                     "model_id": "ed82d8813a3146eebe268b33480c2fee",
-                     "version_major": 2,
-                     "version_minor": 0
-                  },
-                  "text/plain": [
-                     "  0%|          | 0/67 [00:00<?, ?it/s]"
-                  ]
-               },
-               "metadata": {},
-               "output_type": "display_data"
-            },
-            {
-               "name": "stdout",
-               "output_type": "stream",
-               "text": [
-                  "score for hyperparameters 0.03551287779086217\n",
-                  "hyperparameters {'regularization': 0.0001, 'num_iterations': 67, 'learning_rate': 0.05}\n"
-               ]
-            },
-            {
-               "data": {
-                  "application/vnd.jupyter.widget-view+json": {
-                     "model_id": "76c150a234884bde98fe6d55ae81ce47",
-                     "version_major": 2,
-                     "version_minor": 0
-                  },
-                  "text/plain": [
-                     "  0%|          | 0/67 [00:00<?, ?it/s]"
-                  ]
-               },
-               "metadata": {},
-               "output_type": "display_data"
-            },
-            {
-               "name": "stdout",
-               "output_type": "stream",
-               "text": [
-                  "score for hyperparameters 0.034188068100035995\n",
-                  "hyperparameters {'regularization': 0.001, 'num_iterations': 67, 'learning_rate': 0.05}\n"
-               ]
-            },
-            {
-               "data": {
-                  "application/vnd.jupyter.widget-view+json": {
-                     "model_id": "2e9e1e76604742f4ad4ed5f2abef02c0",
-                     "version_major": 2,
-                     "version_minor": 0
-                  },
-                  "text/plain": [
-                     "  0%|          | 0/67 [00:00<?, ?it/s]"
-                  ]
-               },
-               "metadata": {},
-               "output_type": "display_data"
-            },
-            {
-               "name": "stdout",
-               "output_type": "stream",
-               "text": [
-                  "score for hyperparameters 0.03564968921746598\n",
-                  "hyperparameters {'regularization': 0.01, 'num_iterations': 67, 'learning_rate': 0.05}\n"
-               ]
-            },
-            {
-               "data": {
-                  "application/vnd.jupyter.widget-view+json": {
-                     "model_id": "1967dbc9cb514145a8ae604a71336ab9",
-                     "version_major": 2,
-                     "version_minor": 0
-                  },
-                  "text/plain": [
-                     "  0%|          | 0/67 [00:00<?, ?it/s]"
-                  ]
-               },
-               "metadata": {},
-               "output_type": "display_data"
-            },
-            {
-               "name": "stdout",
-               "output_type": "stream",
-               "text": [
-                  "score for hyperparameters 0.03215088676081219\n",
-                  "best hyper parameters {'regularization': 0.0001, 'num_iterations': 67, 'learning_rate': 0.001}\n"
-               ]
-            },
-            {
-               "data": {
-                  "application/vnd.jupyter.widget-view+json": {
-                     "model_id": "2344e77971114b4aa9b04006c4dbc331",
-                     "version_major": 2,
-                     "version_minor": 0
-                  },
-                  "text/plain": [
-                     "  0%|          | 0/67 [00:00<?, ?it/s]"
-                  ]
-               },
-               "metadata": {},
-               "output_type": "display_data"
-            },
-            {
-               "name": "stdout",
-               "output_type": "stream",
-               "text": [
-                  "Mean Squared Error None\n",
-                  "Precision 0.0019163206643244969\n",
-                  "Recall 0.015189820181530216\n",
-                  "Normalized Discounted Cumulative Gain 0.014312868387378032\n"
-               ]
-            }
-         ],
-         "source": [
-            "# hyperparameters\n",
-            "embedding_dimension = 10\n",
-            "k = 20\n",
-            "\n",
-            "model = ImplicitBPRRecommender(k=embedding_dimension)\n",
-            "\n",
-            "tie = TechniqueInferenceEngine(\n",
-            "    training_data=training_data,\n",
-            "    validation_data=validation_data,\n",
-            "    test_data=test_data,\n",
-            "    model=model,\n",
-            "    enterprise_attack_filepath=enterprise_attack_filepath,\n",
-            ")\n",
-            "mse = tie.fit_with_cross_validation(\n",
-            "    learning_rate=[0.001, 0.005, 0.01, 0.02, 0.05],\n",
-            "    num_iterations=[math.floor(500 * 512 / training_data.to_numpy().sum())],\n",
-            "    regularization=[0, 0.0001, 0.001, 0.01],\n",
-            ")\n",
-            "print(\"Mean Squared Error\", mse)\n",
-            "precision = tie.precision(k=k)\n",
-            "print(\"Precision\", precision)\n",
-            "recall = tie.recall(k=k)\n",
-            "print(\"Recall\", recall)\n",
-            "ndcg = tie.normalized_discounted_cumulative_gain(k=k)\n",
-            "print(\"Normalized Discounted Cumulative Gain\", ndcg)"
-         ]
-      },
-      {
-         "cell_type": "code",
-         "execution_count": 10,
-         "metadata": {},
-         "outputs": [
-            {
-               "name": "stderr",
-               "output_type": "stream",
-               "text": [
-                  "/opt/homebrew/anaconda3/envs/tie/lib/python3.11/site-packages/implicit/cpu/als.py:95: RuntimeWarning: OpenBLAS is configured to use 12 threads. It is highly recommended to disable its internal threadpool by setting the environment variable 'OPENBLAS_NUM_THREADS=1' or by calling 'threadpoolctl.threadpool_limits(1, \"blas\")'. Having OpenBLAS use a threadpool can lead to severe performance issues here.\n",
-                  "  check_blas_config()\n"
-               ]
-            },
-            {
-               "data": {
-                  "application/vnd.jupyter.widget-view+json": {
-                     "model_id": "411a06428730448193f881b20bcdc2f5",
-                     "version_major": 2,
-                     "version_minor": 0
-                  },
-                  "text/plain": [
-                     "  0%|          | 0/20 [00:00<?, ?it/s]"
-                  ]
-               },
-               "metadata": {},
-               "output_type": "display_data"
-            },
-            {
-               "name": "stdout",
-               "output_type": "stream",
-               "text": [
-                  "Mean Squared Error 0.9900234803847827\n",
-                  "Precision 0.03958000638773555\n",
-                  "Recall 0.37206635608724653\n",
-                  "Normalized Discounted Cumulative Gain 0.08354486002702224\n"
-               ]
-            }
-         ],
-         "source": [
-            "# hyperparameters\n",
-            "embedding_dimension = 10\n",
-            "k = 20\n",
-            "\n",
-            "best_hyperparameters = {'regularization_coefficient': 0.05, 'c': 0.5, 'num_iterations': 20}\n",
-            "\n",
-            "model = ImplicitWalsRecommender(m=training_data.m, n=training_data.n, k=embedding_dimension)\n",
-            "\n",
-            "tie = TechniqueInferenceEngine(\n",
-            "    training_data=training_data,\n",
-            "    validation_data=validation_data,\n",
-            "    test_data=test_data,\n",
-            "    model=model,\n",
-            "    enterprise_attack_filepath=enterprise_attack_filepath,\n",
-            ")\n",
-            "mse = tie.fit(**best_hyperparameters)\n",
-            "# mse = tie.fit_with_cross_validation(\n",
-            "#     num_iterations=[20],\n",
-            "#     c=[0.001, 0.005, 0.01, 0.05, 0.1, 0.3, 0.5, 0.7],\n",
-            "#     regularization_coefficient=[0.001, 0.005, 0.01, 0.02, 0.05]\n",
-            "# )\n",
-            "print(\"Mean Squared Error\", mse)\n",
-            "precision = tie.precision(k=k)\n",
-            "print(\"Precision\", precision)\n",
-            "recall = tie.recall(k=k)\n",
-            "print(\"Recall\", recall)\n",
-            "ndcg = tie.normalized_discounted_cumulative_gain(k=k)\n",
-            "print(\"Normalized Discounted Cumulative Gain\", ndcg)"
-         ]
-      },
-      {
-         "cell_type": "code",
-         "execution_count": 43,
-         "metadata": {},
-         "outputs": [
-            {
-               "name": "stdout",
-               "output_type": "stream",
-               "text": [
-                  "Mean Squared Error 0.9966698517843082\n",
-                  "Precision 0.03240178856595337\n",
-                  "Recall 0.3262663853296155\n",
-                  "Normalized Discounted Cumulative Gain 0.029512736619956913\n"
-               ]
-            }
-         ],
-         "source": [
-            "# hyperparameters\n",
-            "embedding_dimension = 10\n",
-            "k = 20\n",
-            "\n",
-            "best_hyperparameters = {'regularization_coefficient': 0.1, 'c': 0.5, 'num_iterations': 20}\n",
-            "\n",
-            "model = WalsRecommender(m=training_data.m, n=training_data.n, k=embedding_dimension)\n",
-            "\n",
-            "tie = TechniqueInferenceEngine(\n",
-            "    training_data=training_data,\n",
-            "    validation_data=validation_data,\n",
-            "    test_data=test_data,\n",
-            "    model=model,\n",
-            "    enterprise_attack_filepath=enterprise_attack_filepath,\n",
-            ")\n",
-            "mse = tie.fit(**best_hyperparameters)\n",
-            "# mse = tie.fit_with_cross_validation(\n",
-            "#     num_iterations=[20],\n",
-            "#     c=[0.001, 0.005, 0.01, 0.05, 0.1, 0.3, 0.5, 0.7],\n",
-            "#     regularization_coefficient=[0.001, 0.005, 0.01, 0.02, 0.05]\n",
-            "# )\n",
-            "print(\"Mean Squared Error\", mse)\n",
-            "precision = tie.precision(k=k)\n",
-            "print(\"Precision\", precision)\n",
-            "recall = tie.recall(k=k)\n",
-            "print(\"Recall\", recall)\n",
-            "ndcg = tie.normalized_discounted_cumulative_gain(k=k)\n",
-            "print(\"Normalized Discounted Cumulative Gain\", ndcg)"
-         ]
-      },
-      {
-         "cell_type": "code",
-         "execution_count": 18,
-         "metadata": {},
-         "outputs": [
-            {
-               "ename": "KeyboardInterrupt",
-               "evalue": "",
-               "output_type": "error",
-               "traceback": [
-                  "\u001b[0;31m---------------------------------------------------------------------------\u001b[0m",
-                  "\u001b[0;31mKeyboardInterrupt\u001b[0m                         Traceback (most recent call last)",
-                  "Cell \u001b[0;32mIn[18], line 8\u001b[0m\n\u001b[1;32m      6\u001b[0m precision \u001b[38;5;241m=\u001b[39m tie\u001b[38;5;241m.\u001b[39mprecision(k\u001b[38;5;241m=\u001b[39mk)\n\u001b[1;32m      7\u001b[0m \u001b[38;5;66;03m# print(\"Precision\", precision)\u001b[39;00m\n\u001b[0;32m----> 8\u001b[0m recall \u001b[38;5;241m=\u001b[39m \u001b[43mtie\u001b[49m\u001b[38;5;241;43m.\u001b[39;49m\u001b[43mrecall\u001b[49m\u001b[43m(\u001b[49m\u001b[43mk\u001b[49m\u001b[38;5;241;43m=\u001b[39;49m\u001b[43mk\u001b[49m\u001b[43m)\u001b[49m\n\u001b[1;32m      9\u001b[0m recalls\u001b[38;5;241m.\u001b[39mappend(recall)\n\u001b[1;32m     10\u001b[0m \u001b[38;5;66;03m# print(\"Recall\", recall)\u001b[39;00m\n",
-                  "File \u001b[0;32m~/code/technique-inference-engine/models/tie.py:212\u001b[0m, in \u001b[0;36mTechniqueInferenceEngine.recall\u001b[0;34m(self, k)\u001b[0m\n\u001b[1;32m    196\u001b[0m \u001b[38;5;28;01mdef\u001b[39;00m \u001b[38;5;21mrecall\u001b[39m(\u001b[38;5;28mself\u001b[39m, k: \u001b[38;5;28mint\u001b[39m \u001b[38;5;241m=\u001b[39m \u001b[38;5;241m10\u001b[39m) \u001b[38;5;241m-\u001b[39m\u001b[38;5;241m>\u001b[39m \u001b[38;5;28mfloat\u001b[39m:\n\u001b[1;32m    197\u001b[0m \u001b[38;5;250m    \u001b[39m\u001b[38;5;124;03m\"\"\"Calculates the recall of the top k model predictions.\u001b[39;00m\n\u001b[1;32m    198\u001b[0m \n\u001b[1;32m    199\u001b[0m \u001b[38;5;124;03m    Recall is defined as the average fraction of items in the test set which appear\u001b[39;00m\n\u001b[0;32m   (...)\u001b[0m\n\u001b[1;32m    210\u001b[0m \u001b[38;5;124;03m        The computed recall for the top k model predictions.\u001b[39;00m\n\u001b[1;32m    211\u001b[0m \u001b[38;5;124;03m    \"\"\"\u001b[39;00m\n\u001b[0;32m--> 212\u001b[0m     \u001b[38;5;28;01mreturn\u001b[39;00m \u001b[43mrecall_at_k\u001b[49m\u001b[43m(\u001b[49m\u001b[38;5;28;43mself\u001b[39;49m\u001b[38;5;241;43m.\u001b[39;49m\u001b[43mpredict\u001b[49m\u001b[43m(\u001b[49m\u001b[43m)\u001b[49m\u001b[43m,\u001b[49m\u001b[43m \u001b[49m\u001b[38;5;28;43mself\u001b[39;49m\u001b[38;5;241;43m.\u001b[39;49m\u001b[43m_test_data\u001b[49m\u001b[38;5;241;43m.\u001b[39;49m\u001b[43mto_pandas\u001b[49m\u001b[43m(\u001b[49m\u001b[43m)\u001b[49m\u001b[43m,\u001b[49m\u001b[43m \u001b[49m\u001b[43mk\u001b[49m\u001b[43m)\u001b[49m\n",
-                  "File \u001b[0;32m~/code/technique-inference-engine/models/utils.py:120\u001b[0m, in \u001b[0;36mrecall_at_k\u001b[0;34m(predictions, test_data, k)\u001b[0m\n\u001b[1;32m    117\u001b[0m \u001b[38;5;28;01massert\u001b[39;00m m, n \u001b[38;5;241m==\u001b[39m predictions\u001b[38;5;241m.\u001b[39mshape\n\u001b[1;32m    118\u001b[0m \u001b[38;5;28;01massert\u001b[39;00m \u001b[38;5;241m0\u001b[39m \u001b[38;5;241m<\u001b[39m k \u001b[38;5;241m<\u001b[39m\u001b[38;5;241m=\u001b[39m n\n\u001b[0;32m--> 120\u001b[0m num_test_items_in_top_k \u001b[38;5;241m=\u001b[39m \u001b[43m_get_num_test_items_in_top_k_per_user\u001b[49m\u001b[43m(\u001b[49m\n\u001b[1;32m    121\u001b[0m \u001b[43m    \u001b[49m\u001b[43mpredictions\u001b[49m\u001b[43m,\u001b[49m\u001b[43m \u001b[49m\u001b[43mtest_data\u001b[49m\u001b[43m,\u001b[49m\u001b[43m \u001b[49m\u001b[43mk\u001b[49m\n\u001b[1;32m    122\u001b[0m \u001b[43m\u001b[49m\u001b[43m)\u001b[49m\n\u001b[1;32m    123\u001b[0m num_test_items_per_user \u001b[38;5;241m=\u001b[39m test_data\u001b[38;5;241m.\u001b[39msum(axis\u001b[38;5;241m=\u001b[39m\u001b[38;5;241m1\u001b[39m)\n\u001b[1;32m    125\u001b[0m fraction_recalled_predictions \u001b[38;5;241m=\u001b[39m num_test_items_in_top_k \u001b[38;5;241m/\u001b[39m num_test_items_per_user\n",
-                  "File \u001b[0;32m~/code/technique-inference-engine/models/utils.py:51\u001b[0m, in \u001b[0;36m_get_num_test_items_in_top_k_per_user\u001b[0;34m(predictions, test_data, k)\u001b[0m\n\u001b[1;32m     46\u001b[0m m, n \u001b[38;5;241m=\u001b[39m test_data\u001b[38;5;241m.\u001b[39mshape\n\u001b[1;32m     47\u001b[0m \u001b[38;5;66;03m# get a matrix with a 1 in the top 10 spots\u001b[39;00m\n\u001b[1;32m     48\u001b[0m \u001b[38;5;66;03m# find overlap with test set\u001b[39;00m\n\u001b[1;32m     49\u001b[0m \u001b[38;5;66;03m# if 1 in both, then predicted in top k\u001b[39;00m\n\u001b[1;32m     50\u001b[0m \u001b[38;5;66;03m# min to get lowest rank in group, aka less than k\u001b[39;00m\n\u001b[0;32m---> 51\u001b[0m top_k_predictions \u001b[38;5;241m=\u001b[39m \u001b[43mpredictions\u001b[49m\u001b[38;5;241;43m.\u001b[39;49m\u001b[43mrank\u001b[49m\u001b[43m(\u001b[49m\u001b[43maxis\u001b[49m\u001b[38;5;241;43m=\u001b[39;49m\u001b[38;5;241;43m1\u001b[39;49m\u001b[43m,\u001b[49m\u001b[43m \u001b[49m\u001b[43mmethod\u001b[49m\u001b[38;5;241;43m=\u001b[39;49m\u001b[38;5;124;43m\"\u001b[39;49m\u001b[38;5;124;43mmin\u001b[39;49m\u001b[38;5;124;43m\"\u001b[39;49m\u001b[43m,\u001b[49m\u001b[43m \u001b[49m\u001b[43mascending\u001b[49m\u001b[38;5;241;43m=\u001b[39;49m\u001b[38;5;28;43;01mFalse\u001b[39;49;00m\u001b[43m)\u001b[49m \u001b[38;5;241m<\u001b[39m\u001b[38;5;241m=\u001b[39m k\n\u001b[1;32m     52\u001b[0m \u001b[38;5;28;01massert\u001b[39;00m m, \u001b[38;5;241m1\u001b[39m \u001b[38;5;241m==\u001b[39m top_k_predictions\u001b[38;5;241m.\u001b[39mshape\n\u001b[1;32m     53\u001b[0m test_items_in_top_k \u001b[38;5;241m=\u001b[39m (test_data \u001b[38;5;241m>\u001b[39m \u001b[38;5;241m0\u001b[39m) \u001b[38;5;241m&\u001b[39m top_k_predictions\n",
-                  "File \u001b[0;32m/opt/homebrew/anaconda3/envs/tie/lib/python3.11/site-packages/pandas/core/generic.py:10098\u001b[0m, in \u001b[0;36mNDFrame.rank\u001b[0;34m(self, axis, method, numeric_only, na_option, ascending, pct)\u001b[0m\n\u001b[1;32m  10095\u001b[0m \u001b[38;5;28;01melse\u001b[39;00m:\n\u001b[1;32m  10096\u001b[0m     data \u001b[38;5;241m=\u001b[39m \u001b[38;5;28mself\u001b[39m\n\u001b[0;32m> 10098\u001b[0m \u001b[38;5;28;01mreturn\u001b[39;00m \u001b[43mranker\u001b[49m\u001b[43m(\u001b[49m\u001b[43mdata\u001b[49m\u001b[43m)\u001b[49m\n",
-                  "File \u001b[0;32m/opt/homebrew/anaconda3/envs/tie/lib/python3.11/site-packages/pandas/core/generic.py:10075\u001b[0m, in \u001b[0;36mNDFrame.rank.<locals>.ranker\u001b[0;34m(data)\u001b[0m\n\u001b[1;32m  10067\u001b[0m     ranks \u001b[38;5;241m=\u001b[39m values\u001b[38;5;241m.\u001b[39m_rank(\n\u001b[1;32m  10068\u001b[0m         axis\u001b[38;5;241m=\u001b[39maxis_int,\n\u001b[1;32m  10069\u001b[0m         method\u001b[38;5;241m=\u001b[39mmethod,\n\u001b[0;32m   (...)\u001b[0m\n\u001b[1;32m  10072\u001b[0m         pct\u001b[38;5;241m=\u001b[39mpct,\n\u001b[1;32m  10073\u001b[0m     )\n\u001b[1;32m  10074\u001b[0m \u001b[38;5;28;01melse\u001b[39;00m:\n\u001b[0;32m> 10075\u001b[0m     ranks \u001b[38;5;241m=\u001b[39m \u001b[43malgos\u001b[49m\u001b[38;5;241;43m.\u001b[39;49m\u001b[43mrank\u001b[49m\u001b[43m(\u001b[49m\n\u001b[1;32m  10076\u001b[0m \u001b[43m        \u001b[49m\u001b[43mvalues\u001b[49m\u001b[43m,\u001b[49m\n\u001b[1;32m  10077\u001b[0m \u001b[43m        \u001b[49m\u001b[43maxis\u001b[49m\u001b[38;5;241;43m=\u001b[39;49m\u001b[43maxis_int\u001b[49m\u001b[43m,\u001b[49m\n\u001b[1;32m  10078\u001b[0m \u001b[43m        \u001b[49m\u001b[43mmethod\u001b[49m\u001b[38;5;241;43m=\u001b[39;49m\u001b[43mmethod\u001b[49m\u001b[43m,\u001b[49m\n\u001b[1;32m  10079\u001b[0m \u001b[43m        \u001b[49m\u001b[43mascending\u001b[49m\u001b[38;5;241;43m=\u001b[39;49m\u001b[43mascending\u001b[49m\u001b[43m,\u001b[49m\n\u001b[1;32m  10080\u001b[0m \u001b[43m        \u001b[49m\u001b[43mna_option\u001b[49m\u001b[38;5;241;43m=\u001b[39;49m\u001b[43mna_option\u001b[49m\u001b[43m,\u001b[49m\n\u001b[1;32m  10081\u001b[0m \u001b[43m        \u001b[49m\u001b[43mpct\u001b[49m\u001b[38;5;241;43m=\u001b[39;49m\u001b[43mpct\u001b[49m\u001b[43m,\u001b[49m\n\u001b[1;32m  10082\u001b[0m \u001b[43m    \u001b[49m\u001b[43m)\u001b[49m\n\u001b[1;32m  10084\u001b[0m ranks_obj \u001b[38;5;241m=\u001b[39m \u001b[38;5;28mself\u001b[39m\u001b[38;5;241m.\u001b[39m_constructor(ranks, \u001b[38;5;241m*\u001b[39m\u001b[38;5;241m*\u001b[39mdata\u001b[38;5;241m.\u001b[39m_construct_axes_dict())\n\u001b[1;32m  10085\u001b[0m \u001b[38;5;28;01mreturn\u001b[39;00m ranks_obj\u001b[38;5;241m.\u001b[39m__finalize__(\u001b[38;5;28mself\u001b[39m, method\u001b[38;5;241m=\u001b[39m\u001b[38;5;124m\"\u001b[39m\u001b[38;5;124mrank\u001b[39m\u001b[38;5;124m\"\u001b[39m)\n",
-                  "File \u001b[0;32m/opt/homebrew/anaconda3/envs/tie/lib/python3.11/site-packages/pandas/core/algorithms.py:1111\u001b[0m, in \u001b[0;36mrank\u001b[0;34m(values, axis, method, na_option, ascending, pct)\u001b[0m\n\u001b[1;32m   1102\u001b[0m     ranks \u001b[38;5;241m=\u001b[39m algos\u001b[38;5;241m.\u001b[39mrank_1d(\n\u001b[1;32m   1103\u001b[0m         values,\n\u001b[1;32m   1104\u001b[0m         is_datetimelike\u001b[38;5;241m=\u001b[39mis_datetimelike,\n\u001b[0;32m   (...)\u001b[0m\n\u001b[1;32m   1108\u001b[0m         pct\u001b[38;5;241m=\u001b[39mpct,\n\u001b[1;32m   1109\u001b[0m     )\n\u001b[1;32m   1110\u001b[0m \u001b[38;5;28;01melif\u001b[39;00m values\u001b[38;5;241m.\u001b[39mndim \u001b[38;5;241m==\u001b[39m \u001b[38;5;241m2\u001b[39m:\n\u001b[0;32m-> 1111\u001b[0m     ranks \u001b[38;5;241m=\u001b[39m \u001b[43malgos\u001b[49m\u001b[38;5;241;43m.\u001b[39;49m\u001b[43mrank_2d\u001b[49m\u001b[43m(\u001b[49m\n\u001b[1;32m   1112\u001b[0m \u001b[43m        \u001b[49m\u001b[43mvalues\u001b[49m\u001b[43m,\u001b[49m\n\u001b[1;32m   1113\u001b[0m \u001b[43m        \u001b[49m\u001b[43maxis\u001b[49m\u001b[38;5;241;43m=\u001b[39;49m\u001b[43maxis\u001b[49m\u001b[43m,\u001b[49m\n\u001b[1;32m   1114\u001b[0m \u001b[43m        \u001b[49m\u001b[43mis_datetimelike\u001b[49m\u001b[38;5;241;43m=\u001b[39;49m\u001b[43mis_datetimelike\u001b[49m\u001b[43m,\u001b[49m\n\u001b[1;32m   1115\u001b[0m \u001b[43m        \u001b[49m\u001b[43mties_method\u001b[49m\u001b[38;5;241;43m=\u001b[39;49m\u001b[43mmethod\u001b[49m\u001b[43m,\u001b[49m\n\u001b[1;32m   1116\u001b[0m \u001b[43m        \u001b[49m\u001b[43mascending\u001b[49m\u001b[38;5;241;43m=\u001b[39;49m\u001b[43mascending\u001b[49m\u001b[43m,\u001b[49m\n\u001b[1;32m   1117\u001b[0m \u001b[43m        \u001b[49m\u001b[43mna_option\u001b[49m\u001b[38;5;241;43m=\u001b[39;49m\u001b[43mna_option\u001b[49m\u001b[43m,\u001b[49m\n\u001b[1;32m   1118\u001b[0m \u001b[43m        \u001b[49m\u001b[43mpct\u001b[49m\u001b[38;5;241;43m=\u001b[39;49m\u001b[43mpct\u001b[49m\u001b[43m,\u001b[49m\n\u001b[1;32m   1119\u001b[0m \u001b[43m    \u001b[49m\u001b[43m)\u001b[49m\n\u001b[1;32m   1120\u001b[0m \u001b[38;5;28;01melse\u001b[39;00m:\n\u001b[1;32m   1121\u001b[0m     \u001b[38;5;28;01mraise\u001b[39;00m \u001b[38;5;167;01mTypeError\u001b[39;00m(\u001b[38;5;124m\"\u001b[39m\u001b[38;5;124mArray with ndim > 2 are not supported.\u001b[39m\u001b[38;5;124m\"\u001b[39m)\n",
-                  "\u001b[0;31mKeyboardInterrupt\u001b[0m: "
-               ]
-            }
-         ],
-         "source": [
-            "k_values = [1, 5] + list(range(10, 200, 10))\n",
-            "recalls = []\n",
-            "ndcgs = []\n",
-            "for k in k_values:\n",
-            "    # print(\"Mean Squared Error\", mse)\n",
-            "    precision = tie.precision(k=k)\n",
-            "    # print(\"Precision\", precision)\n",
-            "    recall = tie.recall(k=k)\n",
-            "    recalls.append(recall)\n",
-            "    # print(\"Recall\", recall)\n",
-            "    ndcg = tie.normalized_discounted_cumulative_gain(k=k)\n",
-            "    ndcgs.append(ndcg)\n",
-            "    # print(\"Normalized Discounted Cumulative Gain\", ndcg)\n",
-            "\n",
-            "print(\"recalls\", recalls)\n",
-            "\n",
-            "plt.xlabel(\"k\")\n",
-            "plt.ylabel(\"Normalized discounted cumulative gain (NDCG)\")\n",
-            "plt.title(\"NDCG@k for various values of k\")\n",
-            "plt.plot(k_values, ndcgs)"
-         ]
-      },
-      {
-         "cell_type": "code",
-         "execution_count": 39,
-         "metadata": {},
-         "outputs": [
-            {
-               "name": "stdout",
-               "output_type": "stream",
-               "text": [
-                  "           predictions  training_data  test_data  \\\n",
-                  "T1027         0.512165            1.0        0.0   \n",
-                  "T1082         0.439151            1.0        0.0   \n",
-                  "T1059.003     0.408320            1.0        0.0   \n",
-                  "T1105         0.386729            1.0        0.0   \n",
-                  "T1071.001     0.338270            1.0        0.0   \n",
-                  "T1113         0.308867            0.0        0.0   \n",
-                  "T1053.005     0.290378            1.0        0.0   \n",
-                  "T1005         0.267386            0.0        0.0   \n",
-                  "T1547.001     0.264123            0.0        0.0   \n",
-                  "T1566.001     0.226007            0.0        0.0   \n",
-                  "\n",
-                  "                               technique_name  \n",
-                  "T1027         Obfuscated Files or Information  \n",
-                  "T1082            System Information Discovery  \n",
-                  "T1059.003               Windows Command Shell  \n",
-                  "T1105                   Ingress Tool Transfer  \n",
-                  "T1071.001                       Web Protocols  \n",
-                  "T1113                          Screen Capture  \n",
-                  "T1053.005                      Scheduled Task  \n",
-                  "T1005                  Data from Local System  \n",
-                  "T1547.001  Registry Run Keys / Startup Folder  \n",
-                  "T1566.001            Spearphishing Attachment  \n"
-               ]
-            }
-         ],
-         "source": [
-            "oilrig_techniques = {\n",
-            "    \"T1047\", \"T1059.005\", \"T1124\", \"T1082\",\n",
-            "    \"T1497.001\", \"T1053.005\", \"T1027\", \"T1105\",\n",
-            "    \"T1070.004\", \"T1059.003\", \"T1071.001\"\n",
-            "}\n",
-            "new_report_predictions = tie.predict_for_new_report(oilrig_techniques, c=0.5, regularization_coefficient=0.05)\n",
-            "\n",
-            "print(new_report_predictions.sort_values(by=\"predictions\", ascending=False).head(10))"
-         ]
-      },
-      {
-         "cell_type": "code",
-         "execution_count": 6,
-         "metadata": {},
-         "outputs": [
-            {
-               "name": "stdout",
-               "output_type": "stream",
-               "text": [
-                  "           predictions  training_data  test_data  \\\n",
-                  "T1052         0.977235            0.0        0.0   \n",
-                  "T1133         0.899625            0.0        0.0   \n",
-                  "T1021.002     0.787500            0.0        0.0   \n",
-                  "T1202         0.758203            0.0        0.0   \n",
-                  "T1596.004     0.742823            0.0        0.0   \n",
-                  "T1505.002     0.721428            0.0        0.0   \n",
-                  "T1594         0.714414            0.0        0.0   \n",
-                  "T1546.001     0.676589            0.0        0.0   \n",
-                  "T1105         0.658036            1.0        0.0   \n",
-                  "T1104         0.648065            0.0        0.0   \n",
-                  "\n",
-                  "                              technique_name  \n",
-                  "T1052      Exfiltration Over Physical Medium  \n",
-                  "T1133               External Remote Services  \n",
-                  "T1021.002           SMB/Windows Admin Shares  \n",
-                  "T1202             Indirect Command Execution  \n",
-                  "T1596.004                               CDNs  \n",
-                  "T1505.002                    Transport Agent  \n",
-                  "T1594           Search Victim-Owned Websites  \n",
-                  "T1546.001    Change Default File Association  \n",
-                  "T1105                  Ingress Tool Transfer  \n",
-                  "T1104                   Multi-Stage Channels  \n"
->>>>>>> 9afe37f5
-               ]
-            }
-         ],
-         "source": [
             "# COLD START PREDICTOR\n",
             "# use one of the below sets of techniques or use your own!\n",
             "\n",
