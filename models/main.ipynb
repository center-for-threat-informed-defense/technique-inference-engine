--- conflicted
+++ resolved
@@ -89,24 +89,6 @@
          },
          "outputs": [
             {
-<<<<<<< HEAD
-               "ename": "KeyboardInterrupt",
-               "evalue": "",
-               "output_type": "error",
-               "traceback": [
-                  "\u001b[0;31m---------------------------------------------------------------------------\u001b[0m",
-                  "\u001b[0;31mKeyboardInterrupt\u001b[0m                         Traceback (most recent call last)",
-                  "\u001b[0;32m/var/folders/rq/xfc8yvdx1gq8byccsx5y3vtw0000gp/T/ipykernel_12413/1785754141.py\u001b[0m in \u001b[0;36m?\u001b[0;34m()\u001b[0m\n\u001b[1;32m      9\u001b[0m     \u001b[0mtest_data\u001b[0m\u001b[0;34m=\u001b[0m\u001b[0mtest_data\u001b[0m\u001b[0;34m,\u001b[0m\u001b[0;34m\u001b[0m\u001b[0;34m\u001b[0m\u001b[0m\n\u001b[1;32m     10\u001b[0m     \u001b[0mmodel\u001b[0m\u001b[0;34m=\u001b[0m\u001b[0mmodel\u001b[0m\u001b[0;34m,\u001b[0m\u001b[0;34m\u001b[0m\u001b[0;34m\u001b[0m\u001b[0m\n\u001b[1;32m     11\u001b[0m     \u001b[0menterprise_attack_filepath\u001b[0m\u001b[0;34m=\u001b[0m\u001b[0menterprise_attack_filepath\u001b[0m\u001b[0;34m,\u001b[0m\u001b[0;34m\u001b[0m\u001b[0;34m\u001b[0m\u001b[0m\n\u001b[1;32m     12\u001b[0m )\n\u001b[0;32m---> 13\u001b[0;31m mse = tie.fit_with_cross_validation(\n\u001b[0m\u001b[1;32m     14\u001b[0m     \u001b[0mlearning_rate\u001b[0m\u001b[0;34m=\u001b[0m\u001b[0;34m[\u001b[0m\u001b[0;36m0.001\u001b[0m\u001b[0;34m,\u001b[0m \u001b[0;36m0.01\u001b[0m\u001b[0;34m,\u001b[0m \u001b[0;36m0.1\u001b[0m\u001b[0;34m,\u001b[0m \u001b[0;36m1.0\u001b[0m\u001b[0;34m,\u001b[0m \u001b[0;36m10.\u001b[0m\u001b[0;34m,\u001b[0m \u001b[0;36m20.\u001b[0m\u001b[0;34m,\u001b[0m \u001b[0;36m50.\u001b[0m\u001b[0;34m,\u001b[0m \u001b[0;36m100.\u001b[0m\u001b[0;34m]\u001b[0m\u001b[0;34m,\u001b[0m\u001b[0;34m\u001b[0m\u001b[0;34m\u001b[0m\u001b[0m\n\u001b[1;32m     15\u001b[0m     \u001b[0mnum_iterations\u001b[0m\u001b[0;34m=\u001b[0m\u001b[0;34m[\u001b[0m\u001b[0;36m1000\u001b[0m\u001b[0;34m]\u001b[0m\u001b[0;34m,\u001b[0m\u001b[0;34m\u001b[0m\u001b[0;34m\u001b[0m\u001b[0m\n\u001b[1;32m     16\u001b[0m     \u001b[0mregularization_coefficient\u001b[0m\u001b[0;34m=\u001b[0m\u001b[0;34m[\u001b[0m\u001b[0;36m0.001\u001b[0m\u001b[0;34m,\u001b[0m \u001b[0;36m0.005\u001b[0m\u001b[0;34m,\u001b[0m \u001b[0;36m0.01\u001b[0m\u001b[0;34m,\u001b[0m \u001b[0;36m0.02\u001b[0m\u001b[0;34m,\u001b[0m \u001b[0;36m0.05\u001b[0m\u001b[0;34m,\u001b[0m \u001b[0;36m0.1\u001b[0m\u001b[0;34m,\u001b[0m \u001b[0;36m0.2\u001b[0m\u001b[0;34m,\u001b[0m \u001b[0;36m0.3\u001b[0m\u001b[0;34m,\u001b[0m \u001b[0;36m0.5\u001b[0m\u001b[0;34m]\u001b[0m\u001b[0;34m,\u001b[0m\u001b[0;34m\u001b[0m\u001b[0;34m\u001b[0m\u001b[0m\n",
-                  "\u001b[0;32m~/code/technique-inference-engine/models/tie.py\u001b[0m in \u001b[0;36m?\u001b[0;34m(self, **kwargs)\u001b[0m\n\u001b[1;32m    163\u001b[0m         for hyperparameters in parameter_cartesian_product(\n\u001b[1;32m    164\u001b[0m             \u001b[0mvariable_names\u001b[0m\u001b[0;34m,\u001b[0m \u001b[0mvariable_values\u001b[0m\u001b[0;34m\u001b[0m\u001b[0;34m\u001b[0m\u001b[0m\n\u001b[1;32m    165\u001b[0m         ):\n\u001b[1;32m    166\u001b[0m \u001b[0;34m\u001b[0m\u001b[0m\n\u001b[0;32m--> 167\u001b[0;31m             \u001b[0mself\u001b[0m\u001b[0;34m.\u001b[0m\u001b[0mfit\u001b[0m\u001b[0;34m(\u001b[0m\u001b[0;34m**\u001b[0m\u001b[0mhyperparameters\u001b[0m\u001b[0;34m)\u001b[0m\u001b[0;34m\u001b[0m\u001b[0;34m\u001b[0m\u001b[0m\n\u001b[0m\u001b[1;32m    168\u001b[0m             score = normalized_discounted_cumulative_gain(\n\u001b[1;32m    169\u001b[0m                 \u001b[0mself\u001b[0m\u001b[0;34m.\u001b[0m\u001b[0mpredict\u001b[0m\u001b[0;34m(\u001b[0m\u001b[0;34m)\u001b[0m\u001b[0;34m,\u001b[0m \u001b[0mself\u001b[0m\u001b[0;34m.\u001b[0m\u001b[0m_validation_data\u001b[0m\u001b[0;34m.\u001b[0m\u001b[0mto_pandas\u001b[0m\u001b[0;34m(\u001b[0m\u001b[0;34m)\u001b[0m\u001b[0;34m,\u001b[0m \u001b[0mk\u001b[0m\u001b[0;34m=\u001b[0m\u001b[0;36m20\u001b[0m\u001b[0;34m\u001b[0m\u001b[0;34m\u001b[0m\u001b[0m\n\u001b[1;32m    170\u001b[0m             )\n",
-                  "\u001b[0;32m~/code/technique-inference-engine/models/tie.py\u001b[0m in \u001b[0;36m?\u001b[0;34m(self, **kwargs)\u001b[0m\n\u001b[1;32m    107\u001b[0m         \u001b[0mReturns\u001b[0m\u001b[0;34m:\u001b[0m\u001b[0;34m\u001b[0m\u001b[0;34m\u001b[0m\u001b[0m\n\u001b[1;32m    108\u001b[0m             \u001b[0mThe\u001b[0m \u001b[0mMSE\u001b[0m \u001b[0mof\u001b[0m \u001b[0mthe\u001b[0m \u001b[0mprediction\u001b[0m \u001b[0mmatrix\u001b[0m\u001b[0;34m,\u001b[0m \u001b[0;32mas\u001b[0m \u001b[0mdetermined\u001b[0m \u001b[0mby\u001b[0m \u001b[0mthe\u001b[0m \u001b[0mtest\u001b[0m \u001b[0mset\u001b[0m\u001b[0;34m.\u001b[0m\u001b[0;34m\u001b[0m\u001b[0;34m\u001b[0m\u001b[0m\n\u001b[1;32m    109\u001b[0m         \"\"\"\n\u001b[1;32m    110\u001b[0m         \u001b[0;31m# train\u001b[0m\u001b[0;34m\u001b[0m\u001b[0;34m\u001b[0m\u001b[0m\n\u001b[0;32m--> 111\u001b[0;31m         \u001b[0mself\u001b[0m\u001b[0;34m.\u001b[0m\u001b[0m_model\u001b[0m\u001b[0;34m.\u001b[0m\u001b[0mfit\u001b[0m\u001b[0;34m(\u001b[0m\u001b[0mself\u001b[0m\u001b[0;34m.\u001b[0m\u001b[0m_training_data\u001b[0m\u001b[0;34m.\u001b[0m\u001b[0mto_sparse_tensor\u001b[0m\u001b[0;34m(\u001b[0m\u001b[0;34m)\u001b[0m\u001b[0;34m,\u001b[0m \u001b[0;34m**\u001b[0m\u001b[0mkwargs\u001b[0m\u001b[0;34m)\u001b[0m\u001b[0;34m\u001b[0m\u001b[0;34m\u001b[0m\u001b[0m\n\u001b[0m\u001b[1;32m    112\u001b[0m \u001b[0;34m\u001b[0m\u001b[0m\n\u001b[1;32m    113\u001b[0m         \u001b[0mmean_squared_error\u001b[0m \u001b[0;34m=\u001b[0m \u001b[0mself\u001b[0m\u001b[0;34m.\u001b[0m\u001b[0m_model\u001b[0m\u001b[0;34m.\u001b[0m\u001b[0mevaluate\u001b[0m\u001b[0;34m(\u001b[0m\u001b[0mself\u001b[0m\u001b[0;34m.\u001b[0m\u001b[0m_test_data\u001b[0m\u001b[0;34m.\u001b[0m\u001b[0mto_sparse_tensor\u001b[0m\u001b[0;34m(\u001b[0m\u001b[0;34m)\u001b[0m\u001b[0;34m)\u001b[0m\u001b[0;34m\u001b[0m\u001b[0;34m\u001b[0m\u001b[0m\n\u001b[1;32m    114\u001b[0m \u001b[0;34m\u001b[0m\u001b[0m\n",
-                  "\u001b[0;32m~/code/technique-inference-engine/models/recommender/factorization_recommender.py\u001b[0m in \u001b[0;36m?\u001b[0;34m(self, data, learning_rate, num_iterations, regularization_coefficient, gravity_coefficient)\u001b[0m\n\u001b[1;32m    202\u001b[0m                     \u001b[0mpredictions\u001b[0m\u001b[0;34m,\u001b[0m\u001b[0;34m\u001b[0m\u001b[0;34m\u001b[0m\u001b[0m\n\u001b[1;32m    203\u001b[0m                     \u001b[0mregularization_coefficient\u001b[0m\u001b[0;34m,\u001b[0m\u001b[0;34m\u001b[0m\u001b[0;34m\u001b[0m\u001b[0m\n\u001b[1;32m    204\u001b[0m                     \u001b[0mgravity_coefficient\u001b[0m\u001b[0;34m,\u001b[0m\u001b[0;34m\u001b[0m\u001b[0;34m\u001b[0m\u001b[0m\n\u001b[1;32m    205\u001b[0m                 )\n\u001b[0;32m--> 206\u001b[0;31m             \u001b[0mgradients\u001b[0m \u001b[0;34m=\u001b[0m \u001b[0mtape\u001b[0m\u001b[0;34m.\u001b[0m\u001b[0mgradient\u001b[0m\u001b[0;34m(\u001b[0m\u001b[0mloss\u001b[0m\u001b[0;34m,\u001b[0m \u001b[0;34m[\u001b[0m\u001b[0mself\u001b[0m\u001b[0;34m.\u001b[0m\u001b[0m_U\u001b[0m\u001b[0;34m,\u001b[0m \u001b[0mself\u001b[0m\u001b[0;34m.\u001b[0m\u001b[0m_V\u001b[0m\u001b[0;34m]\u001b[0m\u001b[0;34m)\u001b[0m\u001b[0;34m\u001b[0m\u001b[0;34m\u001b[0m\u001b[0m\n\u001b[0m\u001b[1;32m    207\u001b[0m             \u001b[0moptimizer\u001b[0m\u001b[0;34m.\u001b[0m\u001b[0mapply_gradients\u001b[0m\u001b[0;34m(\u001b[0m\u001b[0mzip\u001b[0m\u001b[0;34m(\u001b[0m\u001b[0mgradients\u001b[0m\u001b[0;34m,\u001b[0m \u001b[0;34m[\u001b[0m\u001b[0mself\u001b[0m\u001b[0;34m.\u001b[0m\u001b[0m_U\u001b[0m\u001b[0;34m,\u001b[0m \u001b[0mself\u001b[0m\u001b[0;34m.\u001b[0m\u001b[0m_V\u001b[0m\u001b[0;34m]\u001b[0m\u001b[0;34m)\u001b[0m\u001b[0;34m)\u001b[0m\u001b[0;34m\u001b[0m\u001b[0;34m\u001b[0m\u001b[0m\n",
-                  "\u001b[0;32m/opt/homebrew/Caskroom/miniconda/base/envs/py311/lib/python3.11/site-packages/tensorflow/python/eager/backprop.py\u001b[0m in \u001b[0;36m?\u001b[0;34m(self, target, sources, output_gradients, unconnected_gradients)\u001b[0m\n\u001b[1;32m   1062\u001b[0m               output_gradients))\n\u001b[1;32m   1063\u001b[0m       output_gradients = [None if x is None else ops.convert_to_tensor(x)\n\u001b[1;32m   1064\u001b[0m                           for x in output_gradients]\n\u001b[1;32m   1065\u001b[0m \u001b[0;34m\u001b[0m\u001b[0m\n\u001b[0;32m-> 1066\u001b[0;31m     flat_grad = imperative_grad.imperative_grad(\n\u001b[0m\u001b[1;32m   1067\u001b[0m         \u001b[0mself\u001b[0m\u001b[0;34m.\u001b[0m\u001b[0m_tape\u001b[0m\u001b[0;34m,\u001b[0m\u001b[0;34m\u001b[0m\u001b[0;34m\u001b[0m\u001b[0m\n\u001b[1;32m   1068\u001b[0m         \u001b[0mflat_targets\u001b[0m\u001b[0;34m,\u001b[0m\u001b[0;34m\u001b[0m\u001b[0;34m\u001b[0m\u001b[0m\n\u001b[1;32m   1069\u001b[0m         \u001b[0mflat_sources\u001b[0m\u001b[0;34m,\u001b[0m\u001b[0;34m\u001b[0m\u001b[0;34m\u001b[0m\u001b[0m\n",
-                  "\u001b[0;32m/opt/homebrew/Caskroom/miniconda/base/envs/py311/lib/python3.11/site-packages/tensorflow/python/eager/imperative_grad.py\u001b[0m in \u001b[0;36m?\u001b[0;34m(tape, target, sources, output_gradients, sources_raw, unconnected_gradients)\u001b[0m\n\u001b[1;32m     63\u001b[0m   \u001b[0;32mexcept\u001b[0m \u001b[0mValueError\u001b[0m\u001b[0;34m:\u001b[0m\u001b[0;34m\u001b[0m\u001b[0;34m\u001b[0m\u001b[0m\n\u001b[1;32m     64\u001b[0m     raise ValueError(\n\u001b[1;32m     65\u001b[0m         \"Unknown value for unconnected_gradients: %r\" % unconnected_gradients)\n\u001b[1;32m     66\u001b[0m \u001b[0;34m\u001b[0m\u001b[0m\n\u001b[0;32m---> 67\u001b[0;31m   return pywrap_tfe.TFE_Py_TapeGradient(\n\u001b[0m\u001b[1;32m     68\u001b[0m       \u001b[0mtape\u001b[0m\u001b[0;34m.\u001b[0m\u001b[0m_tape\u001b[0m\u001b[0;34m,\u001b[0m  \u001b[0;31m# pylint: disable=protected-access\u001b[0m\u001b[0;34m\u001b[0m\u001b[0;34m\u001b[0m\u001b[0m\n\u001b[1;32m     69\u001b[0m       \u001b[0mtarget\u001b[0m\u001b[0;34m,\u001b[0m\u001b[0;34m\u001b[0m\u001b[0;34m\u001b[0m\u001b[0m\n\u001b[1;32m     70\u001b[0m       \u001b[0msources\u001b[0m\u001b[0;34m,\u001b[0m\u001b[0;34m\u001b[0m\u001b[0;34m\u001b[0m\u001b[0m\n",
-                  "\u001b[0;32m/opt/homebrew/Caskroom/miniconda/base/envs/py311/lib/python3.11/site-packages/tensorflow/python/eager/backprop.py\u001b[0m in \u001b[0;36m?\u001b[0;34m(op_name, attr_tuple, num_inputs, inputs, outputs, out_grads, skip_input_indices, forward_pass_name_scope)\u001b[0m\n\u001b[1;32m    144\u001b[0m     \u001b[0mgradient_name_scope\u001b[0m \u001b[0;34m=\u001b[0m \u001b[0;34m\"gradient_tape/\"\u001b[0m\u001b[0;34m\u001b[0m\u001b[0;34m\u001b[0m\u001b[0m\n\u001b[1;32m    145\u001b[0m     \u001b[0;32mif\u001b[0m \u001b[0mforward_pass_name_scope\u001b[0m\u001b[0;34m:\u001b[0m\u001b[0;34m\u001b[0m\u001b[0;34m\u001b[0m\u001b[0m\n\u001b[1;32m    146\u001b[0m       \u001b[0mgradient_name_scope\u001b[0m \u001b[0;34m+=\u001b[0m \u001b[0mforward_pass_name_scope\u001b[0m \u001b[0;34m+\u001b[0m \u001b[0;34m\"/\"\u001b[0m\u001b[0;34m\u001b[0m\u001b[0;34m\u001b[0m\u001b[0m\n\u001b[1;32m    147\u001b[0m     \u001b[0;32mwith\u001b[0m \u001b[0mops\u001b[0m\u001b[0;34m.\u001b[0m\u001b[0mname_scope\u001b[0m\u001b[0;34m(\u001b[0m\u001b[0mgradient_name_scope\u001b[0m\u001b[0;34m)\u001b[0m\u001b[0;34m:\u001b[0m\u001b[0;34m\u001b[0m\u001b[0;34m\u001b[0m\u001b[0m\n\u001b[0;32m--> 148\u001b[0;31m       \u001b[0;32mreturn\u001b[0m \u001b[0mgrad_fn\u001b[0m\u001b[0;34m(\u001b[0m\u001b[0mmock_op\u001b[0m\u001b[0;34m,\u001b[0m \u001b[0;34m*\u001b[0m\u001b[0mout_grads\u001b[0m\u001b[0;34m)\u001b[0m\u001b[0;34m\u001b[0m\u001b[0;34m\u001b[0m\u001b[0m\n\u001b[0m\u001b[1;32m    149\u001b[0m   \u001b[0;32melse\u001b[0m\u001b[0;34m:\u001b[0m\u001b[0;34m\u001b[0m\u001b[0;34m\u001b[0m\u001b[0m\n\u001b[1;32m    150\u001b[0m     \u001b[0;32mreturn\u001b[0m \u001b[0mgrad_fn\u001b[0m\u001b[0;34m(\u001b[0m\u001b[0mmock_op\u001b[0m\u001b[0;34m,\u001b[0m \u001b[0;34m*\u001b[0m\u001b[0mout_grads\u001b[0m\u001b[0;34m)\u001b[0m\u001b[0;34m\u001b[0m\u001b[0;34m\u001b[0m\u001b[0m\n",
-                  "\u001b[0;32m/opt/homebrew/Caskroom/miniconda/base/envs/py311/lib/python3.11/site-packages/tensorflow/python/ops/math_grad.py\u001b[0m in \u001b[0;36m?\u001b[0;34m(op, grad)\u001b[0m\n\u001b[1;32m   1716\u001b[0m     \u001b[0mgrad_a\u001b[0m \u001b[0;34m=\u001b[0m \u001b[0mgen_math_ops\u001b[0m\u001b[0;34m.\u001b[0m\u001b[0mmat_mul\u001b[0m\u001b[0;34m(\u001b[0m\u001b[0mgrad\u001b[0m\u001b[0;34m,\u001b[0m \u001b[0mb\u001b[0m\u001b[0;34m,\u001b[0m \u001b[0mtranspose_b\u001b[0m\u001b[0;34m=\u001b[0m\u001b[0;32mTrue\u001b[0m\u001b[0;34m,\u001b[0m \u001b[0mgrad_a\u001b[0m\u001b[0;34m=\u001b[0m\u001b[0;32mTrue\u001b[0m\u001b[0;34m)\u001b[0m\u001b[0;34m\u001b[0m\u001b[0;34m\u001b[0m\u001b[0m\n\u001b[1;32m   1717\u001b[0m     \u001b[0mgrad_b\u001b[0m \u001b[0;34m=\u001b[0m \u001b[0mgen_math_ops\u001b[0m\u001b[0;34m.\u001b[0m\u001b[0mmat_mul\u001b[0m\u001b[0;34m(\u001b[0m\u001b[0ma\u001b[0m\u001b[0;34m,\u001b[0m \u001b[0mgrad\u001b[0m\u001b[0;34m,\u001b[0m \u001b[0mtranspose_a\u001b[0m\u001b[0;34m=\u001b[0m\u001b[0;32mTrue\u001b[0m\u001b[0;34m,\u001b[0m \u001b[0mgrad_b\u001b[0m\u001b[0;34m=\u001b[0m\u001b[0;32mTrue\u001b[0m\u001b[0;34m)\u001b[0m\u001b[0;34m\u001b[0m\u001b[0;34m\u001b[0m\u001b[0m\n\u001b[1;32m   1718\u001b[0m   \u001b[0;32melif\u001b[0m \u001b[0;32mnot\u001b[0m \u001b[0mt_a\u001b[0m \u001b[0;32mand\u001b[0m \u001b[0mt_b\u001b[0m\u001b[0;34m:\u001b[0m\u001b[0;34m\u001b[0m\u001b[0;34m\u001b[0m\u001b[0m\n\u001b[1;32m   1719\u001b[0m     \u001b[0mgrad_a\u001b[0m \u001b[0;34m=\u001b[0m \u001b[0mgen_math_ops\u001b[0m\u001b[0;34m.\u001b[0m\u001b[0mmat_mul\u001b[0m\u001b[0;34m(\u001b[0m\u001b[0mgrad\u001b[0m\u001b[0;34m,\u001b[0m \u001b[0mb\u001b[0m\u001b[0;34m,\u001b[0m \u001b[0mgrad_a\u001b[0m\u001b[0;34m=\u001b[0m\u001b[0;32mTrue\u001b[0m\u001b[0;34m)\u001b[0m\u001b[0;34m\u001b[0m\u001b[0;34m\u001b[0m\u001b[0m\n\u001b[0;32m-> 1720\u001b[0;31m     \u001b[0mgrad_b\u001b[0m \u001b[0;34m=\u001b[0m \u001b[0mgen_math_ops\u001b[0m\u001b[0;34m.\u001b[0m\u001b[0mmat_mul\u001b[0m\u001b[0;34m(\u001b[0m\u001b[0mgrad\u001b[0m\u001b[0;34m,\u001b[0m \u001b[0ma\u001b[0m\u001b[0;34m,\u001b[0m \u001b[0mtranspose_a\u001b[0m\u001b[0;34m=\u001b[0m\u001b[0;32mTrue\u001b[0m\u001b[0;34m,\u001b[0m \u001b[0mgrad_b\u001b[0m\u001b[0;34m=\u001b[0m\u001b[0;32mTrue\u001b[0m\u001b[0;34m)\u001b[0m\u001b[0;34m\u001b[0m\u001b[0;34m\u001b[0m\u001b[0m\n\u001b[0m\u001b[1;32m   1721\u001b[0m   \u001b[0;32melif\u001b[0m \u001b[0mt_a\u001b[0m \u001b[0;32mand\u001b[0m \u001b[0;32mnot\u001b[0m \u001b[0mt_b\u001b[0m\u001b[0;34m:\u001b[0m\u001b[0;34m\u001b[0m\u001b[0;34m\u001b[0m\u001b[0m\n\u001b[1;32m   1722\u001b[0m     \u001b[0mgrad_a\u001b[0m \u001b[0;34m=\u001b[0m \u001b[0mgen_math_ops\u001b[0m\u001b[0;34m.\u001b[0m\u001b[0mmat_mul\u001b[0m\u001b[0;34m(\u001b[0m\u001b[0mb\u001b[0m\u001b[0;34m,\u001b[0m \u001b[0mgrad\u001b[0m\u001b[0;34m,\u001b[0m \u001b[0mtranspose_b\u001b[0m\u001b[0;34m=\u001b[0m\u001b[0;32mTrue\u001b[0m\u001b[0;34m,\u001b[0m \u001b[0mgrad_a\u001b[0m\u001b[0;34m=\u001b[0m\u001b[0;32mTrue\u001b[0m\u001b[0;34m)\u001b[0m\u001b[0;34m\u001b[0m\u001b[0;34m\u001b[0m\u001b[0m\n\u001b[1;32m   1723\u001b[0m     \u001b[0mgrad_b\u001b[0m \u001b[0;34m=\u001b[0m \u001b[0mgen_math_ops\u001b[0m\u001b[0;34m.\u001b[0m\u001b[0mmat_mul\u001b[0m\u001b[0;34m(\u001b[0m\u001b[0ma\u001b[0m\u001b[0;34m,\u001b[0m \u001b[0mgrad\u001b[0m\u001b[0;34m,\u001b[0m \u001b[0mgrad_b\u001b[0m\u001b[0;34m=\u001b[0m\u001b[0;32mTrue\u001b[0m\u001b[0;34m)\u001b[0m\u001b[0;34m\u001b[0m\u001b[0;34m\u001b[0m\u001b[0m\n",
-                  "\u001b[0;32m/opt/homebrew/Caskroom/miniconda/base/envs/py311/lib/python3.11/site-packages/tensorflow/python/ops/gen_math_ops.py\u001b[0m in \u001b[0;36m?\u001b[0;34m(a, b, transpose_a, transpose_b, grad_a, grad_b, name)\u001b[0m\n\u001b[1;32m   6232\u001b[0m         transpose_b, \"grad_a\", grad_a, \"grad_b\", grad_b)\n\u001b[1;32m   6233\u001b[0m       \u001b[0;32mreturn\u001b[0m \u001b[0m_result\u001b[0m\u001b[0;34m\u001b[0m\u001b[0;34m\u001b[0m\u001b[0m\n\u001b[1;32m   6234\u001b[0m     \u001b[0;32mexcept\u001b[0m \u001b[0m_core\u001b[0m\u001b[0;34m.\u001b[0m\u001b[0m_NotOkStatusException\u001b[0m \u001b[0;32mas\u001b[0m \u001b[0me\u001b[0m\u001b[0;34m:\u001b[0m\u001b[0;34m\u001b[0m\u001b[0;34m\u001b[0m\u001b[0m\n\u001b[1;32m   6235\u001b[0m       \u001b[0m_ops\u001b[0m\u001b[0;34m.\u001b[0m\u001b[0mraise_from_not_ok_status\u001b[0m\u001b[0;34m(\u001b[0m\u001b[0me\u001b[0m\u001b[0;34m,\u001b[0m \u001b[0mname\u001b[0m\u001b[0;34m)\u001b[0m\u001b[0;34m\u001b[0m\u001b[0;34m\u001b[0m\u001b[0m\n\u001b[0;32m-> 6236\u001b[0;31m     \u001b[0;32mexcept\u001b[0m \u001b[0m_core\u001b[0m\u001b[0;34m.\u001b[0m\u001b[0m_FallbackException\u001b[0m\u001b[0;34m:\u001b[0m\u001b[0;34m\u001b[0m\u001b[0;34m\u001b[0m\u001b[0m\n\u001b[0m\u001b[1;32m   6237\u001b[0m       \u001b[0;32mpass\u001b[0m\u001b[0;34m\u001b[0m\u001b[0;34m\u001b[0m\u001b[0m\n\u001b[1;32m   6238\u001b[0m     \u001b[0;32mtry\u001b[0m\u001b[0;34m:\u001b[0m\u001b[0;34m\u001b[0m\u001b[0;34m\u001b[0m\u001b[0m\n\u001b[1;32m   6239\u001b[0m       return mat_mul_eager_fallback(\n",
-                  "\u001b[0;31mKeyboardInterrupt\u001b[0m: "
-=======
                "name": "stdout",
                "output_type": "stream",
                "text": [
@@ -114,7 +96,6 @@
                   "Precision 0.014092941552219736\n",
                   "Recall 0.10305401611477227\n",
                   "Normalized Discounted Cumulative Gain 0.10037612496152852\n"
->>>>>>> fa4f58e2
                ]
             }
          ],
@@ -150,17 +131,12 @@
       },
       {
          "cell_type": "code",
-<<<<<<< HEAD
-         "execution_count": 6,
-=======
          "execution_count": 4,
->>>>>>> fa4f58e2
          "metadata": {
             "metadata": {}
          },
          "outputs": [
             {
-<<<<<<< HEAD
                "name": "stdout",
                "output_type": "stream",
                "text": [
@@ -185,28 +161,6 @@
                   "Precision 0.0075455126157777065\n",
                   "Recall 0.06283043241581547\n",
                   "Normalized Discounted Cumulative Gain 0.06686523929944214\n"
-=======
-               "ename": "KeyboardInterrupt",
-               "evalue": "",
-               "output_type": "error",
-               "traceback": [
-                  "\u001b[0;31m---------------------------------------------------------------------------\u001b[0m",
-                  "\u001b[0;31mKeyboardInterrupt\u001b[0m                         Traceback (most recent call last)",
-                  "Cell \u001b[0;32mIn[4], line 15\u001b[0m\n\u001b[1;32m      6\u001b[0m model \u001b[38;5;241m=\u001b[39m BPRRecommender(m\u001b[38;5;241m=\u001b[39mtraining_data\u001b[38;5;241m.\u001b[39mm, n\u001b[38;5;241m=\u001b[39mtraining_data\u001b[38;5;241m.\u001b[39mn, k\u001b[38;5;241m=\u001b[39membedding_dimension)\n\u001b[1;32m      8\u001b[0m tie \u001b[38;5;241m=\u001b[39m TechniqueInferenceEngine(\n\u001b[1;32m      9\u001b[0m     training_data\u001b[38;5;241m=\u001b[39mtraining_data,\n\u001b[1;32m     10\u001b[0m     validation_data\u001b[38;5;241m=\u001b[39mvalidation_data,\n\u001b[0;32m   (...)\u001b[0m\n\u001b[1;32m     13\u001b[0m     enterprise_attack_filepath\u001b[38;5;241m=\u001b[39menterprise_attack_filepath,\n\u001b[1;32m     14\u001b[0m )\n\u001b[0;32m---> 15\u001b[0m mse \u001b[38;5;241m=\u001b[39m \u001b[43mtie\u001b[49m\u001b[38;5;241;43m.\u001b[39;49m\u001b[43mfit\u001b[49m\u001b[43m(\u001b[49m\u001b[38;5;241;43m*\u001b[39;49m\u001b[38;5;241;43m*\u001b[39;49m\u001b[43mbest_hyperparameters\u001b[49m\u001b[43m)\u001b[49m\n\u001b[1;32m     16\u001b[0m \u001b[38;5;66;03m# mse = tie.fit_with_cross_validation(\u001b[39;00m\n\u001b[1;32m     17\u001b[0m \u001b[38;5;66;03m#     learning_rate=[0.001, 0.005, 0.01, 0.02, 0.05],\u001b[39;00m\n\u001b[1;32m     18\u001b[0m \u001b[38;5;66;03m#     num_iterations=[500 * 512],\u001b[39;00m\n\u001b[1;32m     19\u001b[0m \u001b[38;5;66;03m#     regularization=[0, 0.0001, 0.001, 0.01],\u001b[39;00m\n\u001b[1;32m     20\u001b[0m \u001b[38;5;66;03m# )\u001b[39;00m\n\u001b[1;32m     21\u001b[0m \u001b[38;5;28mprint\u001b[39m(\u001b[38;5;124m\"\u001b[39m\u001b[38;5;124mMean Squared Error\u001b[39m\u001b[38;5;124m\"\u001b[39m, mse)\n",
-                  "File \u001b[0;32m~/code/technique-inference-engine/models/tie.py:111\u001b[0m, in \u001b[0;36mTechniqueInferenceEngine.fit\u001b[0;34m(self, **kwargs)\u001b[0m\n\u001b[1;32m     93\u001b[0m \u001b[38;5;250m\u001b[39m\u001b[38;5;124;03m\"\"\"Fit the model to the data.\u001b[39;00m\n\u001b[1;32m     94\u001b[0m \n\u001b[1;32m     95\u001b[0m \u001b[38;5;124;03mArgs:\u001b[39;00m\n\u001b[0;32m   (...)\u001b[0m\n\u001b[1;32m    108\u001b[0m \u001b[38;5;124;03m    The MSE of the prediction matrix, as determined by the test set.\u001b[39;00m\n\u001b[1;32m    109\u001b[0m \u001b[38;5;124;03m\"\"\"\u001b[39;00m\n\u001b[1;32m    110\u001b[0m \u001b[38;5;66;03m# train\u001b[39;00m\n\u001b[0;32m--> 111\u001b[0m \u001b[38;5;28;43mself\u001b[39;49m\u001b[38;5;241;43m.\u001b[39;49m\u001b[43m_model\u001b[49m\u001b[38;5;241;43m.\u001b[39;49m\u001b[43mfit\u001b[49m\u001b[43m(\u001b[49m\u001b[38;5;28;43mself\u001b[39;49m\u001b[38;5;241;43m.\u001b[39;49m\u001b[43m_training_data\u001b[49m\u001b[38;5;241;43m.\u001b[39;49m\u001b[43mto_sparse_tensor\u001b[49m\u001b[43m(\u001b[49m\u001b[43m)\u001b[49m\u001b[43m,\u001b[49m\u001b[43m \u001b[49m\u001b[38;5;241;43m*\u001b[39;49m\u001b[38;5;241;43m*\u001b[39;49m\u001b[43mkwargs\u001b[49m\u001b[43m)\u001b[49m\n\u001b[1;32m    113\u001b[0m mean_squared_error \u001b[38;5;241m=\u001b[39m \u001b[38;5;28mself\u001b[39m\u001b[38;5;241m.\u001b[39m_model\u001b[38;5;241m.\u001b[39mevaluate(\u001b[38;5;28mself\u001b[39m\u001b[38;5;241m.\u001b[39m_test_data\u001b[38;5;241m.\u001b[39mto_sparse_tensor())\n\u001b[1;32m    115\u001b[0m \u001b[38;5;28mself\u001b[39m\u001b[38;5;241m.\u001b[39m_checkrep()\n",
-                  "File \u001b[0;32m~/code/technique-inference-engine/models/recommender/bpr_recommender.py:143\u001b[0m, in \u001b[0;36mBPRRecommender.fit\u001b[0;34m(self, data, learning_rate, num_iterations, regularization)\u001b[0m\n\u001b[1;32m    138\u001b[0m \u001b[38;5;66;03m# initialize theta - done - init\u001b[39;00m\n\u001b[1;32m    139\u001b[0m \u001b[38;5;66;03m# repeat\u001b[39;00m\n\u001b[1;32m    140\u001b[0m \u001b[38;5;28;01mfor\u001b[39;00m i \u001b[38;5;129;01min\u001b[39;00m \u001b[38;5;28mrange\u001b[39m(num_iterations):\n\u001b[1;32m    141\u001b[0m \n\u001b[1;32m    142\u001b[0m     \u001b[38;5;66;03m# draw u, i, j from D_s\u001b[39;00m\n\u001b[0;32m--> 143\u001b[0m     u, i, j \u001b[38;5;241m=\u001b[39m \u001b[38;5;28;43mself\u001b[39;49m\u001b[38;5;241;43m.\u001b[39;49m\u001b[43m_sample_dataset\u001b[49m\u001b[43m(\u001b[49m\u001b[43mdata\u001b[49m\u001b[43m,\u001b[49m\u001b[43m \u001b[49m\u001b[43msample_user_probability\u001b[49m\u001b[43m)\u001b[49m\n\u001b[1;32m    144\u001b[0m     \u001b[38;5;66;03m# print(\"u\", u, \"i\", i, \"j\", j)\u001b[39;00m\n\u001b[1;32m    145\u001b[0m \n\u001b[1;32m    146\u001b[0m     \u001b[38;5;66;03m# theta = theta + alpha * (e^(-x) sigma(x) d/dtheta x + lambda theta)\u001b[39;00m\n\u001b[1;32m    147\u001b[0m     x_ui \u001b[38;5;241m=\u001b[39m \u001b[38;5;28mself\u001b[39m\u001b[38;5;241m.\u001b[39m_predict_for_single_entry(u, i)\n",
-                  "File \u001b[0;32m~/code/technique-inference-engine/models/recommender/bpr_recommender.py:100\u001b[0m, in \u001b[0;36mBPRRecommender._sample_dataset\u001b[0;34m(self, data, sample_user_probability)\u001b[0m\n\u001b[1;32m     94\u001b[0m \u001b[38;5;66;03m# each observation is filled with prob 1, so sample with that prob\u001b[39;00m\n\u001b[1;32m     95\u001b[0m i \u001b[38;5;241m=\u001b[39m np\u001b[38;5;241m.\u001b[39mrandom\u001b[38;5;241m.\u001b[39mchoice(\n\u001b[1;32m     96\u001b[0m     \u001b[38;5;28mlen\u001b[39m(user_observations), p\u001b[38;5;241m=\u001b[39muser_observations \u001b[38;5;241m/\u001b[39m num_user_observations\n\u001b[1;32m     97\u001b[0m )\n\u001b[1;32m     98\u001b[0m j \u001b[38;5;241m=\u001b[39m np\u001b[38;5;241m.\u001b[39mrandom\u001b[38;5;241m.\u001b[39mchoice(\n\u001b[1;32m     99\u001b[0m     \u001b[38;5;28mlen\u001b[39m(user_observations),\n\u001b[0;32m--> 100\u001b[0m     p\u001b[38;5;241m=\u001b[39m\u001b[43muser_non_observations\u001b[49m\u001b[43m \u001b[49m\u001b[38;5;241;43m/\u001b[39;49m\u001b[43m \u001b[49m\u001b[43m(\u001b[49m\u001b[43mn\u001b[49m\u001b[43m \u001b[49m\u001b[38;5;241;43m-\u001b[39;49m\u001b[43m \u001b[49m\u001b[43mnum_user_observations\u001b[49m\u001b[43m)\u001b[49m,\n\u001b[1;32m    101\u001b[0m )\n\u001b[1;32m    103\u001b[0m \u001b[38;5;28;01mreturn\u001b[39;00m u, i, j\n",
-                  "File \u001b[0;32m/opt/homebrew/Caskroom/miniconda/base/envs/py311/lib/python3.11/site-packages/tensorflow/python/util/traceback_utils.py:150\u001b[0m, in \u001b[0;36mfilter_traceback.<locals>.error_handler\u001b[0;34m(*args, **kwargs)\u001b[0m\n\u001b[1;32m    148\u001b[0m filtered_tb \u001b[38;5;241m=\u001b[39m \u001b[38;5;28;01mNone\u001b[39;00m\n\u001b[1;32m    149\u001b[0m \u001b[38;5;28;01mtry\u001b[39;00m:\n\u001b[0;32m--> 150\u001b[0m   \u001b[38;5;28;01mreturn\u001b[39;00m \u001b[43mfn\u001b[49m\u001b[43m(\u001b[49m\u001b[38;5;241;43m*\u001b[39;49m\u001b[43margs\u001b[49m\u001b[43m,\u001b[49m\u001b[43m \u001b[49m\u001b[38;5;241;43m*\u001b[39;49m\u001b[38;5;241;43m*\u001b[39;49m\u001b[43mkwargs\u001b[49m\u001b[43m)\u001b[49m\n\u001b[1;32m    151\u001b[0m \u001b[38;5;28;01mexcept\u001b[39;00m \u001b[38;5;167;01mException\u001b[39;00m \u001b[38;5;28;01mas\u001b[39;00m e:\n\u001b[1;32m    152\u001b[0m   filtered_tb \u001b[38;5;241m=\u001b[39m _process_traceback_frames(e\u001b[38;5;241m.\u001b[39m__traceback__)\n",
-                  "File \u001b[0;32m/opt/homebrew/Caskroom/miniconda/base/envs/py311/lib/python3.11/site-packages/tensorflow/python/framework/override_binary_operator.py:113\u001b[0m, in \u001b[0;36moverride_binary_operator_helper.<locals>.binary_op_wrapper\u001b[0;34m(x, y)\u001b[0m\n\u001b[1;32m    108\u001b[0m \u001b[38;5;28;01mtry\u001b[39;00m:\n\u001b[1;32m    109\u001b[0m   \u001b[38;5;66;03m# force_same_dtype=False to preserve existing TF behavior\u001b[39;00m\n\u001b[1;32m    110\u001b[0m   \u001b[38;5;66;03m# TODO(b/178860388): Figure out why binary_op_wrapper and\u001b[39;00m\n\u001b[1;32m    111\u001b[0m   \u001b[38;5;66;03m#   r_binary_op_wrapper use different force_same_dtype values.\u001b[39;00m\n\u001b[1;32m    112\u001b[0m   x, y \u001b[38;5;241m=\u001b[39m maybe_promote_tensors(x, y)\n\u001b[0;32m--> 113\u001b[0m   \u001b[38;5;28;01mreturn\u001b[39;00m \u001b[43mfunc\u001b[49m\u001b[43m(\u001b[49m\u001b[43mx\u001b[49m\u001b[43m,\u001b[49m\u001b[43m \u001b[49m\u001b[43my\u001b[49m\u001b[43m,\u001b[49m\u001b[43m \u001b[49m\u001b[43mname\u001b[49m\u001b[38;5;241;43m=\u001b[39;49m\u001b[43mname\u001b[49m\u001b[43m)\u001b[49m\n\u001b[1;32m    114\u001b[0m \u001b[38;5;28;01mexcept\u001b[39;00m (\u001b[38;5;167;01mTypeError\u001b[39;00m, \u001b[38;5;167;01mValueError\u001b[39;00m) \u001b[38;5;28;01mas\u001b[39;00m e:\n\u001b[1;32m    115\u001b[0m   \u001b[38;5;66;03m# Even if dispatching the op failed, the RHS may be a tensor aware\u001b[39;00m\n\u001b[1;32m    116\u001b[0m   \u001b[38;5;66;03m# object that can implement the operator with knowledge of itself\u001b[39;00m\n\u001b[0;32m   (...)\u001b[0m\n\u001b[1;32m    119\u001b[0m   \u001b[38;5;66;03m# original error from the LHS, because it may be more\u001b[39;00m\n\u001b[1;32m    120\u001b[0m   \u001b[38;5;66;03m# informative.\u001b[39;00m\n\u001b[1;32m    121\u001b[0m   \u001b[38;5;28;01mif\u001b[39;00m \u001b[38;5;28mhasattr\u001b[39m(\u001b[38;5;28mtype\u001b[39m(y), \u001b[38;5;124m\"\u001b[39m\u001b[38;5;124m__r\u001b[39m\u001b[38;5;132;01m%s\u001b[39;00m\u001b[38;5;124m__\u001b[39m\u001b[38;5;124m\"\u001b[39m \u001b[38;5;241m%\u001b[39m op_name):\n",
-                  "File \u001b[0;32m/opt/homebrew/Caskroom/miniconda/base/envs/py311/lib/python3.11/site-packages/tensorflow/python/ops/tensor_math_operator_overrides.py:88\u001b[0m, in \u001b[0;36m_truediv_factory\u001b[0;34m(x, y, name)\u001b[0m\n\u001b[1;32m     85\u001b[0m \u001b[38;5;28;01mdef\u001b[39;00m \u001b[38;5;21m_truediv_factory\u001b[39m(x, y, name\u001b[38;5;241m=\u001b[39m\u001b[38;5;28;01mNone\u001b[39;00m):\n\u001b[1;32m     86\u001b[0m   \u001b[38;5;28;01mfrom\u001b[39;00m \u001b[38;5;21;01mtensorflow\u001b[39;00m\u001b[38;5;21;01m.\u001b[39;00m\u001b[38;5;21;01mpython\u001b[39;00m\u001b[38;5;21;01m.\u001b[39;00m\u001b[38;5;21;01mops\u001b[39;00m \u001b[38;5;28;01mimport\u001b[39;00m math_ops\n\u001b[0;32m---> 88\u001b[0m   \u001b[38;5;28;01mreturn\u001b[39;00m \u001b[43mmath_ops\u001b[49m\u001b[38;5;241;43m.\u001b[39;49m\u001b[43mtruediv\u001b[49m\u001b[43m(\u001b[49m\u001b[43mx\u001b[49m\u001b[43m,\u001b[49m\u001b[43m \u001b[49m\u001b[43my\u001b[49m\u001b[43m,\u001b[49m\u001b[43m \u001b[49m\u001b[43mname\u001b[49m\u001b[38;5;241;43m=\u001b[39;49m\u001b[43mname\u001b[49m\u001b[43m)\u001b[49m\n",
-                  "File \u001b[0;32m/opt/homebrew/Caskroom/miniconda/base/envs/py311/lib/python3.11/site-packages/tensorflow/python/util/traceback_utils.py:150\u001b[0m, in \u001b[0;36mfilter_traceback.<locals>.error_handler\u001b[0;34m(*args, **kwargs)\u001b[0m\n\u001b[1;32m    148\u001b[0m filtered_tb \u001b[38;5;241m=\u001b[39m \u001b[38;5;28;01mNone\u001b[39;00m\n\u001b[1;32m    149\u001b[0m \u001b[38;5;28;01mtry\u001b[39;00m:\n\u001b[0;32m--> 150\u001b[0m   \u001b[38;5;28;01mreturn\u001b[39;00m \u001b[43mfn\u001b[49m\u001b[43m(\u001b[49m\u001b[38;5;241;43m*\u001b[39;49m\u001b[43margs\u001b[49m\u001b[43m,\u001b[49m\u001b[43m \u001b[49m\u001b[38;5;241;43m*\u001b[39;49m\u001b[38;5;241;43m*\u001b[39;49m\u001b[43mkwargs\u001b[49m\u001b[43m)\u001b[49m\n\u001b[1;32m    151\u001b[0m \u001b[38;5;28;01mexcept\u001b[39;00m \u001b[38;5;167;01mException\u001b[39;00m \u001b[38;5;28;01mas\u001b[39;00m e:\n\u001b[1;32m    152\u001b[0m   filtered_tb \u001b[38;5;241m=\u001b[39m _process_traceback_frames(e\u001b[38;5;241m.\u001b[39m__traceback__)\n",
-                  "File \u001b[0;32m/opt/homebrew/Caskroom/miniconda/base/envs/py311/lib/python3.11/site-packages/tensorflow/python/util/dispatch.py:1260\u001b[0m, in \u001b[0;36madd_dispatch_support.<locals>.decorator.<locals>.op_dispatch_handler\u001b[0;34m(*args, **kwargs)\u001b[0m\n\u001b[1;32m   1258\u001b[0m \u001b[38;5;66;03m# Fallback dispatch system (dispatch v1):\u001b[39;00m\n\u001b[1;32m   1259\u001b[0m \u001b[38;5;28;01mtry\u001b[39;00m:\n\u001b[0;32m-> 1260\u001b[0m   \u001b[38;5;28;01mreturn\u001b[39;00m \u001b[43mdispatch_target\u001b[49m\u001b[43m(\u001b[49m\u001b[38;5;241;43m*\u001b[39;49m\u001b[43margs\u001b[49m\u001b[43m,\u001b[49m\u001b[43m \u001b[49m\u001b[38;5;241;43m*\u001b[39;49m\u001b[38;5;241;43m*\u001b[39;49m\u001b[43mkwargs\u001b[49m\u001b[43m)\u001b[49m\n\u001b[1;32m   1261\u001b[0m \u001b[38;5;28;01mexcept\u001b[39;00m (\u001b[38;5;167;01mTypeError\u001b[39;00m, \u001b[38;5;167;01mValueError\u001b[39;00m):\n\u001b[1;32m   1262\u001b[0m   \u001b[38;5;66;03m# Note: convert_to_eager_tensor currently raises a ValueError, not a\u001b[39;00m\n\u001b[1;32m   1263\u001b[0m   \u001b[38;5;66;03m# TypeError, when given unexpected types.  So we need to catch both.\u001b[39;00m\n\u001b[1;32m   1264\u001b[0m   result \u001b[38;5;241m=\u001b[39m dispatch(op_dispatch_handler, args, kwargs)\n",
-                  "File \u001b[0;32m/opt/homebrew/Caskroom/miniconda/base/envs/py311/lib/python3.11/site-packages/tensorflow/python/ops/math_ops.py:1485\u001b[0m, in \u001b[0;36mtruediv\u001b[0;34m(x, y, name)\u001b[0m\n\u001b[1;32m   1454\u001b[0m \u001b[38;5;129m@tf_export\u001b[39m(\u001b[38;5;124m\"\u001b[39m\u001b[38;5;124mmath.truediv\u001b[39m\u001b[38;5;124m\"\u001b[39m, \u001b[38;5;124m\"\u001b[39m\u001b[38;5;124mtruediv\u001b[39m\u001b[38;5;124m\"\u001b[39m)\n\u001b[1;32m   1455\u001b[0m \u001b[38;5;129m@dispatch\u001b[39m\u001b[38;5;241m.\u001b[39mregister_binary_elementwise_api\n\u001b[1;32m   1456\u001b[0m \u001b[38;5;129m@dispatch\u001b[39m\u001b[38;5;241m.\u001b[39madd_dispatch_support\n\u001b[1;32m   1457\u001b[0m \u001b[38;5;28;01mdef\u001b[39;00m \u001b[38;5;21mtruediv\u001b[39m(x, y, name\u001b[38;5;241m=\u001b[39m\u001b[38;5;28;01mNone\u001b[39;00m):\n\u001b[1;32m   1458\u001b[0m \u001b[38;5;250m  \u001b[39m\u001b[38;5;124;03m\"\"\"Divides x / y elementwise (using Python 3 division operator semantics).\u001b[39;00m\n\u001b[1;32m   1459\u001b[0m \n\u001b[1;32m   1460\u001b[0m \u001b[38;5;124;03m  NOTE: Prefer using the Tensor operator or tf.divide which obey Python\u001b[39;00m\n\u001b[0;32m   (...)\u001b[0m\n\u001b[1;32m   1483\u001b[0m \u001b[38;5;124;03m    TypeError: If `x` and `y` have different dtypes.\u001b[39;00m\n\u001b[1;32m   1484\u001b[0m \u001b[38;5;124;03m  \"\"\"\u001b[39;00m\n\u001b[0;32m-> 1485\u001b[0m   \u001b[38;5;28;01mreturn\u001b[39;00m \u001b[43m_truediv_python3\u001b[49m\u001b[43m(\u001b[49m\u001b[43mx\u001b[49m\u001b[43m,\u001b[49m\u001b[43m \u001b[49m\u001b[43my\u001b[49m\u001b[43m,\u001b[49m\u001b[43m \u001b[49m\u001b[43mname\u001b[49m\u001b[43m)\u001b[49m\n",
-                  "File \u001b[0;32m/opt/homebrew/Caskroom/miniconda/base/envs/py311/lib/python3.11/site-packages/tensorflow/python/ops/weak_tensor_ops.py:142\u001b[0m, in \u001b[0;36mweak_tensor_binary_op_wrapper.<locals>.wrapper\u001b[0;34m(*args, **kwargs)\u001b[0m\n\u001b[1;32m    140\u001b[0m \u001b[38;5;28;01mdef\u001b[39;00m \u001b[38;5;21mwrapper\u001b[39m(\u001b[38;5;241m*\u001b[39margs, \u001b[38;5;241m*\u001b[39m\u001b[38;5;241m*\u001b[39mkwargs):\n\u001b[1;32m    141\u001b[0m   \u001b[38;5;28;01mif\u001b[39;00m \u001b[38;5;129;01mnot\u001b[39;00m ops\u001b[38;5;241m.\u001b[39mis_auto_dtype_conversion_enabled():\n\u001b[0;32m--> 142\u001b[0m     \u001b[38;5;28;01mreturn\u001b[39;00m \u001b[43mop\u001b[49m\u001b[43m(\u001b[49m\u001b[38;5;241;43m*\u001b[39;49m\u001b[43margs\u001b[49m\u001b[43m,\u001b[49m\u001b[43m \u001b[49m\u001b[38;5;241;43m*\u001b[39;49m\u001b[38;5;241;43m*\u001b[39;49m\u001b[43mkwargs\u001b[49m\u001b[43m)\u001b[49m\n\u001b[1;32m    143\u001b[0m   bound_arguments \u001b[38;5;241m=\u001b[39m signature\u001b[38;5;241m.\u001b[39mbind(\u001b[38;5;241m*\u001b[39margs, \u001b[38;5;241m*\u001b[39m\u001b[38;5;241m*\u001b[39mkwargs)\n\u001b[1;32m    144\u001b[0m   bound_arguments\u001b[38;5;241m.\u001b[39mapply_defaults()\n",
-                  "File \u001b[0;32m/opt/homebrew/Caskroom/miniconda/base/envs/py311/lib/python3.11/site-packages/tensorflow/python/ops/math_ops.py:1423\u001b[0m, in \u001b[0;36m_truediv_python3\u001b[0;34m(x, y, name)\u001b[0m\n\u001b[1;32m   1421\u001b[0m   x \u001b[38;5;241m=\u001b[39m cast(x, dtype)\n\u001b[1;32m   1422\u001b[0m   y \u001b[38;5;241m=\u001b[39m cast(y, dtype)\n\u001b[0;32m-> 1423\u001b[0m \u001b[38;5;28;01mreturn\u001b[39;00m \u001b[43mgen_math_ops\u001b[49m\u001b[38;5;241;43m.\u001b[39;49m\u001b[43mreal_div\u001b[49m\u001b[43m(\u001b[49m\u001b[43mx\u001b[49m\u001b[43m,\u001b[49m\u001b[43m \u001b[49m\u001b[43my\u001b[49m\u001b[43m,\u001b[49m\u001b[43m \u001b[49m\u001b[43mname\u001b[49m\u001b[38;5;241;43m=\u001b[39;49m\u001b[43mname\u001b[49m\u001b[43m)\u001b[49m\n",
-                  "File \u001b[0;32m/opt/homebrew/Caskroom/miniconda/base/envs/py311/lib/python3.11/site-packages/tensorflow/python/ops/weak_tensor_ops.py:140\u001b[0m, in \u001b[0;36mweak_tensor_binary_op_wrapper.<locals>.wrapper\u001b[0;34m(*args, **kwargs)\u001b[0m\n\u001b[1;32m    137\u001b[0m \u001b[38;5;28;01mif\u001b[39;00m y_arg_name \u001b[38;5;129;01mis\u001b[39;00m \u001b[38;5;28;01mNone\u001b[39;00m:\n\u001b[1;32m    138\u001b[0m   y_arg_name \u001b[38;5;241m=\u001b[39m \u001b[38;5;28mnext\u001b[39m(arg_names)\n\u001b[0;32m--> 140\u001b[0m \u001b[38;5;28;01mdef\u001b[39;00m \u001b[38;5;21mwrapper\u001b[39m(\u001b[38;5;241m*\u001b[39margs, \u001b[38;5;241m*\u001b[39m\u001b[38;5;241m*\u001b[39mkwargs):\n\u001b[1;32m    141\u001b[0m   \u001b[38;5;28;01mif\u001b[39;00m \u001b[38;5;129;01mnot\u001b[39;00m ops\u001b[38;5;241m.\u001b[39mis_auto_dtype_conversion_enabled():\n\u001b[1;32m    142\u001b[0m     \u001b[38;5;28;01mreturn\u001b[39;00m op(\u001b[38;5;241m*\u001b[39margs, \u001b[38;5;241m*\u001b[39m\u001b[38;5;241m*\u001b[39mkwargs)\n",
-                  "\u001b[0;31mKeyboardInterrupt\u001b[0m: "
->>>>>>> fa4f58e2
                ]
             }
          ],
@@ -215,10 +169,7 @@
             "embedding_dimension = 10\n",
             "k = 20\n",
             "best_hyperparameters = {'regularization': 0.0001, 'num_iterations': 256000, 'learning_rate': 0.005}\n",
-<<<<<<< HEAD
             "best_hyperparameters[\"num_iterations\"] = 50*training_data.m\n",
-=======
->>>>>>> fa4f58e2
             "\n",
             "model = BPRRecommender(m=training_data.m, n=training_data.n, k=embedding_dimension)\n",
             "\n",
@@ -229,19 +180,13 @@
             "    model=model,\n",
             "    enterprise_attack_filepath=enterprise_attack_filepath,\n",
             ")\n",
-<<<<<<< HEAD
-=======
             "mse = tie.fit(**best_hyperparameters)\n",
->>>>>>> fa4f58e2
             "# mse = tie.fit_with_cross_validation(\n",
             "#     learning_rate=[0.001, 0.005, 0.01, 0.02, 0.05],\n",
             "#     num_iterations=[500 * 512],\n",
             "#     regularization=[0, 0.0001, 0.001, 0.01],\n",
             "# )\n",
-<<<<<<< HEAD
             "mse = tie.fit(**best_hyperparameters)\n",
-=======
->>>>>>> fa4f58e2
             "print(\"Mean Squared Error\", mse)\n",
             "precision = tie.precision(k=k)\n",
             "print(\"Precision\", precision)\n",
@@ -253,72 +198,34 @@
       },
       {
          "cell_type": "code",
-<<<<<<< HEAD
-         "execution_count": 13,
-         "metadata": {},
-         "outputs": [
-            {
-               "name": "stdout",
-               "output_type": "stream",
-               "text": [
-                  "m 2\n",
-                  "n 3\n",
-                  "u [0 0 0]\n",
-                  "i [2 2 0]\n",
-                  "j [1, 1, 1]\n"
-=======
-         "execution_count": 5,
+         "execution_count": 7,
          "metadata": {},
          "outputs": [
             {
                "name": "stderr",
                "output_type": "stream",
                "text": [
-                  "100%|██████████| 67/67 [00:00<00:00, 1829.15it/s, train_auc=50.04%, skipped=2.15%]\n",
-                  "100%|██████████| 67/67 [00:00<00:00, 2150.79it/s, train_auc=49.95%, skipped=2.02%]\n",
-                  "100%|██████████| 67/67 [00:00<00:00, 2152.67it/s, train_auc=52.54%, skipped=1.92%]\n",
-                  "100%|██████████| 67/67 [00:00<00:00, 2157.12it/s, train_auc=50.28%, skipped=2.21%]\n",
-                  "100%|██████████| 67/67 [00:00<00:00, 2139.06it/s, train_auc=53.82%, skipped=1.94%]\n"
-               ]
-            },
-            {
-               "ename": "KeyboardInterrupt",
-               "evalue": "",
-               "output_type": "error",
-               "traceback": [
-                  "\u001b[0;31m---------------------------------------------------------------------------\u001b[0m",
-                  "\u001b[0;31mKeyboardInterrupt\u001b[0m                         Traceback (most recent call last)",
-                  "Cell \u001b[0;32mIn[5], line 15\u001b[0m\n\u001b[1;32m      6\u001b[0m model \u001b[38;5;241m=\u001b[39m ImplicitBPRRecommender(m\u001b[38;5;241m=\u001b[39mtraining_data\u001b[38;5;241m.\u001b[39mm, n\u001b[38;5;241m=\u001b[39mtraining_data\u001b[38;5;241m.\u001b[39mn, k\u001b[38;5;241m=\u001b[39membedding_dimension)\n\u001b[1;32m      8\u001b[0m tie \u001b[38;5;241m=\u001b[39m TechniqueInferenceEngine(\n\u001b[1;32m      9\u001b[0m     training_data\u001b[38;5;241m=\u001b[39mtraining_data,\n\u001b[1;32m     10\u001b[0m     validation_data\u001b[38;5;241m=\u001b[39mvalidation_data,\n\u001b[0;32m   (...)\u001b[0m\n\u001b[1;32m     13\u001b[0m     enterprise_attack_filepath\u001b[38;5;241m=\u001b[39menterprise_attack_filepath,\n\u001b[1;32m     14\u001b[0m )\n\u001b[0;32m---> 15\u001b[0m mse \u001b[38;5;241m=\u001b[39m \u001b[43mtie\u001b[49m\u001b[38;5;241;43m.\u001b[39;49m\u001b[43mfit_with_cross_validation\u001b[49m\u001b[43m(\u001b[49m\n\u001b[1;32m     16\u001b[0m \u001b[43m    \u001b[49m\u001b[43mlearning_rate\u001b[49m\u001b[38;5;241;43m=\u001b[39;49m\u001b[43m[\u001b[49m\u001b[38;5;241;43m0.001\u001b[39;49m\u001b[43m,\u001b[49m\u001b[43m \u001b[49m\u001b[38;5;241;43m0.005\u001b[39;49m\u001b[43m,\u001b[49m\u001b[43m \u001b[49m\u001b[38;5;241;43m0.01\u001b[39;49m\u001b[43m,\u001b[49m\u001b[43m \u001b[49m\u001b[38;5;241;43m0.02\u001b[39;49m\u001b[43m,\u001b[49m\u001b[43m \u001b[49m\u001b[38;5;241;43m0.05\u001b[39;49m\u001b[43m]\u001b[49m\u001b[43m,\u001b[49m\n\u001b[1;32m     17\u001b[0m \u001b[43m    \u001b[49m\u001b[43mnum_iterations\u001b[49m\u001b[38;5;241;43m=\u001b[39;49m\u001b[43m[\u001b[49m\u001b[43mmath\u001b[49m\u001b[38;5;241;43m.\u001b[39;49m\u001b[43mfloor\u001b[49m\u001b[43m(\u001b[49m\u001b[38;5;241;43m500\u001b[39;49m\u001b[43m \u001b[49m\u001b[38;5;241;43m*\u001b[39;49m\u001b[43m \u001b[49m\u001b[38;5;241;43m512\u001b[39;49m\u001b[43m \u001b[49m\u001b[38;5;241;43m/\u001b[39;49m\u001b[43m \u001b[49m\u001b[43mtraining_data\u001b[49m\u001b[38;5;241;43m.\u001b[39;49m\u001b[43mto_numpy\u001b[49m\u001b[43m(\u001b[49m\u001b[43m)\u001b[49m\u001b[38;5;241;43m.\u001b[39;49m\u001b[43msum\u001b[49m\u001b[43m(\u001b[49m\u001b[43m)\u001b[49m\u001b[43m)\u001b[49m\u001b[43m]\u001b[49m\u001b[43m,\u001b[49m\n\u001b[1;32m     18\u001b[0m \u001b[43m    \u001b[49m\u001b[43mregularization\u001b[49m\u001b[38;5;241;43m=\u001b[39;49m\u001b[43m[\u001b[49m\u001b[38;5;241;43m0\u001b[39;49m\u001b[43m,\u001b[49m\u001b[43m \u001b[49m\u001b[38;5;241;43m0.0001\u001b[39;49m\u001b[43m,\u001b[49m\u001b[43m \u001b[49m\u001b[38;5;241;43m0.001\u001b[39;49m\u001b[43m,\u001b[49m\u001b[43m \u001b[49m\u001b[38;5;241;43m0.01\u001b[39;49m\u001b[43m]\u001b[49m\u001b[43m,\u001b[49m\n\u001b[1;32m     19\u001b[0m \u001b[43m)\u001b[49m\n\u001b[1;32m     20\u001b[0m \u001b[38;5;28mprint\u001b[39m(\u001b[38;5;124m\"\u001b[39m\u001b[38;5;124mMean Squared Error\u001b[39m\u001b[38;5;124m\"\u001b[39m, mse)\n\u001b[1;32m     21\u001b[0m precision \u001b[38;5;241m=\u001b[39m tie\u001b[38;5;241m.\u001b[39mprecision(k\u001b[38;5;241m=\u001b[39mk)\n",
-                  "File \u001b[0;32m~/code/technique-inference-engine/models/tie.py:167\u001b[0m, in \u001b[0;36mTechniqueInferenceEngine.fit_with_cross_validation\u001b[0;34m(self, **kwargs)\u001b[0m\n\u001b[1;32m    161\u001b[0m variable_values \u001b[38;5;241m=\u001b[39m \u001b[38;5;28mtuple\u001b[39m(kwargs\u001b[38;5;241m.\u001b[39mget(key) \u001b[38;5;28;01mfor\u001b[39;00m key \u001b[38;5;129;01min\u001b[39;00m variable_names)\n\u001b[1;32m    163\u001b[0m \u001b[38;5;28;01mfor\u001b[39;00m hyperparameters \u001b[38;5;129;01min\u001b[39;00m parameter_cartesian_product(\n\u001b[1;32m    164\u001b[0m     variable_names, variable_values\n\u001b[1;32m    165\u001b[0m ):\n\u001b[0;32m--> 167\u001b[0m     \u001b[38;5;28;43mself\u001b[39;49m\u001b[38;5;241;43m.\u001b[39;49m\u001b[43mfit\u001b[49m\u001b[43m(\u001b[49m\u001b[38;5;241;43m*\u001b[39;49m\u001b[38;5;241;43m*\u001b[39;49m\u001b[43mhyperparameters\u001b[49m\u001b[43m)\u001b[49m\n\u001b[1;32m    168\u001b[0m     score \u001b[38;5;241m=\u001b[39m normalized_discounted_cumulative_gain(\n\u001b[1;32m    169\u001b[0m         \u001b[38;5;28mself\u001b[39m\u001b[38;5;241m.\u001b[39mpredict(), \u001b[38;5;28mself\u001b[39m\u001b[38;5;241m.\u001b[39m_validation_data\u001b[38;5;241m.\u001b[39mto_pandas(), k\u001b[38;5;241m=\u001b[39m\u001b[38;5;241m20\u001b[39m\n\u001b[1;32m    170\u001b[0m     )\n\u001b[1;32m    171\u001b[0m     \u001b[38;5;28;01mif\u001b[39;00m score \u001b[38;5;241m>\u001b[39m best_score:\n",
-                  "File \u001b[0;32m~/code/technique-inference-engine/models/tie.py:113\u001b[0m, in \u001b[0;36mTechniqueInferenceEngine.fit\u001b[0;34m(self, **kwargs)\u001b[0m\n\u001b[1;32m    110\u001b[0m \u001b[38;5;66;03m# train\u001b[39;00m\n\u001b[1;32m    111\u001b[0m \u001b[38;5;28mself\u001b[39m\u001b[38;5;241m.\u001b[39m_model\u001b[38;5;241m.\u001b[39mfit(\u001b[38;5;28mself\u001b[39m\u001b[38;5;241m.\u001b[39m_training_data\u001b[38;5;241m.\u001b[39mto_sparse_tensor(), \u001b[38;5;241m*\u001b[39m\u001b[38;5;241m*\u001b[39mkwargs)\n\u001b[0;32m--> 113\u001b[0m mean_squared_error \u001b[38;5;241m=\u001b[39m \u001b[38;5;28;43mself\u001b[39;49m\u001b[38;5;241;43m.\u001b[39;49m\u001b[43m_model\u001b[49m\u001b[38;5;241;43m.\u001b[39;49m\u001b[43mevaluate\u001b[49m\u001b[43m(\u001b[49m\u001b[38;5;28;43mself\u001b[39;49m\u001b[38;5;241;43m.\u001b[39;49m\u001b[43m_test_data\u001b[49m\u001b[38;5;241;43m.\u001b[39;49m\u001b[43mto_sparse_tensor\u001b[49m\u001b[43m(\u001b[49m\u001b[43m)\u001b[49m\u001b[43m)\u001b[49m\n\u001b[1;32m    115\u001b[0m \u001b[38;5;28mself\u001b[39m\u001b[38;5;241m.\u001b[39m_checkrep()\n\u001b[1;32m    116\u001b[0m \u001b[38;5;28;01mreturn\u001b[39;00m mean_squared_error\n",
-                  "File \u001b[0;32m~/code/technique-inference-engine/models/recommender/implicit_bpr_recommender.py:132\u001b[0m, in \u001b[0;36mImplicitBPRRecommender.evaluate\u001b[0;34m(self, test_data)\u001b[0m\n\u001b[1;32m    117\u001b[0m \u001b[38;5;250m\u001b[39m\u001b[38;5;124;03m\"\"\"Evaluates the solution.\u001b[39;00m\n\u001b[1;32m    118\u001b[0m \n\u001b[1;32m    119\u001b[0m \u001b[38;5;124;03mRequires that the model has been trained.\u001b[39;00m\n\u001b[0;32m   (...)\u001b[0m\n\u001b[1;32m    128\u001b[0m \u001b[38;5;124;03m    The mean squared error of the test data.\u001b[39;00m\n\u001b[1;32m    129\u001b[0m \u001b[38;5;124;03m\"\"\"\u001b[39;00m\n\u001b[1;32m    130\u001b[0m predictions_matrix \u001b[38;5;241m=\u001b[39m \u001b[38;5;28mself\u001b[39m\u001b[38;5;241m.\u001b[39mpredict()\n\u001b[0;32m--> 132\u001b[0m row_indices \u001b[38;5;241m=\u001b[39m \u001b[38;5;28;43mtuple\u001b[39;49m\u001b[43m(\u001b[49m\u001b[43mindex\u001b[49m\u001b[43m[\u001b[49m\u001b[38;5;241;43m0\u001b[39;49m\u001b[43m]\u001b[49m\u001b[43m \u001b[49m\u001b[38;5;28;43;01mfor\u001b[39;49;00m\u001b[43m \u001b[49m\u001b[43mindex\u001b[49m\u001b[43m \u001b[49m\u001b[38;5;129;43;01min\u001b[39;49;00m\u001b[43m \u001b[49m\u001b[43mtest_data\u001b[49m\u001b[38;5;241;43m.\u001b[39;49m\u001b[43mindices\u001b[49m\u001b[43m)\u001b[49m\n\u001b[1;32m    133\u001b[0m column_indices \u001b[38;5;241m=\u001b[39m \u001b[38;5;28mtuple\u001b[39m(index[\u001b[38;5;241m1\u001b[39m] \u001b[38;5;28;01mfor\u001b[39;00m index \u001b[38;5;129;01min\u001b[39;00m test_data\u001b[38;5;241m.\u001b[39mindices)\n\u001b[1;32m    134\u001b[0m prediction_values \u001b[38;5;241m=\u001b[39m predictions_matrix[row_indices, column_indices]\n",
-                  "File \u001b[0;32m~/code/technique-inference-engine/models/recommender/implicit_bpr_recommender.py:132\u001b[0m, in \u001b[0;36m<genexpr>\u001b[0;34m(.0)\u001b[0m\n\u001b[1;32m    117\u001b[0m \u001b[38;5;250m\u001b[39m\u001b[38;5;124;03m\"\"\"Evaluates the solution.\u001b[39;00m\n\u001b[1;32m    118\u001b[0m \n\u001b[1;32m    119\u001b[0m \u001b[38;5;124;03mRequires that the model has been trained.\u001b[39;00m\n\u001b[0;32m   (...)\u001b[0m\n\u001b[1;32m    128\u001b[0m \u001b[38;5;124;03m    The mean squared error of the test data.\u001b[39;00m\n\u001b[1;32m    129\u001b[0m \u001b[38;5;124;03m\"\"\"\u001b[39;00m\n\u001b[1;32m    130\u001b[0m predictions_matrix \u001b[38;5;241m=\u001b[39m \u001b[38;5;28mself\u001b[39m\u001b[38;5;241m.\u001b[39mpredict()\n\u001b[0;32m--> 132\u001b[0m row_indices \u001b[38;5;241m=\u001b[39m \u001b[38;5;28mtuple\u001b[39m\u001b[43m(\u001b[49m\u001b[43mindex\u001b[49m\u001b[43m[\u001b[49m\u001b[38;5;241;43m0\u001b[39;49m\u001b[43m]\u001b[49m\u001b[43m \u001b[49m\u001b[38;5;28;43;01mfor\u001b[39;49;00m\u001b[43m \u001b[49m\u001b[43mindex\u001b[49m\u001b[43m \u001b[49m\u001b[38;5;129;43;01min\u001b[39;49;00m\u001b[43m \u001b[49m\u001b[43mtest_data\u001b[49m\u001b[38;5;241;43m.\u001b[39;49m\u001b[43mindices\u001b[49m\u001b[43m)\u001b[49m\n\u001b[1;32m    133\u001b[0m column_indices \u001b[38;5;241m=\u001b[39m \u001b[38;5;28mtuple\u001b[39m(index[\u001b[38;5;241m1\u001b[39m] \u001b[38;5;28;01mfor\u001b[39;00m index \u001b[38;5;129;01min\u001b[39;00m test_data\u001b[38;5;241m.\u001b[39mindices)\n\u001b[1;32m    134\u001b[0m prediction_values \u001b[38;5;241m=\u001b[39m predictions_matrix[row_indices, column_indices]\n",
-                  "File \u001b[0;32m/opt/homebrew/Caskroom/miniconda/base/envs/py311/lib/python3.11/site-packages/tensorflow/python/framework/tensor.py:131\u001b[0m, in \u001b[0;36m_TensorIterator.__next__\u001b[0;34m(self)\u001b[0m\n\u001b[1;32m    129\u001b[0m \u001b[38;5;28;01mif\u001b[39;00m \u001b[38;5;28mself\u001b[39m\u001b[38;5;241m.\u001b[39m_index \u001b[38;5;241m==\u001b[39m \u001b[38;5;28mself\u001b[39m\u001b[38;5;241m.\u001b[39m_limit:\n\u001b[1;32m    130\u001b[0m   \u001b[38;5;28;01mraise\u001b[39;00m \u001b[38;5;167;01mStopIteration\u001b[39;00m\n\u001b[0;32m--> 131\u001b[0m result \u001b[38;5;241m=\u001b[39m \u001b[38;5;28;43mself\u001b[39;49m\u001b[38;5;241;43m.\u001b[39;49m\u001b[43m_tensor\u001b[49m\u001b[43m[\u001b[49m\u001b[38;5;28;43mself\u001b[39;49m\u001b[38;5;241;43m.\u001b[39;49m\u001b[43m_index\u001b[49m\u001b[43m]\u001b[49m\n\u001b[1;32m    132\u001b[0m \u001b[38;5;28mself\u001b[39m\u001b[38;5;241m.\u001b[39m_index \u001b[38;5;241m+\u001b[39m\u001b[38;5;241m=\u001b[39m \u001b[38;5;241m1\u001b[39m\n\u001b[1;32m    133\u001b[0m \u001b[38;5;28;01mreturn\u001b[39;00m result\n",
-                  "File \u001b[0;32m/opt/homebrew/Caskroom/miniconda/base/envs/py311/lib/python3.11/site-packages/tensorflow/python/util/traceback_utils.py:150\u001b[0m, in \u001b[0;36mfilter_traceback.<locals>.error_handler\u001b[0;34m(*args, **kwargs)\u001b[0m\n\u001b[1;32m    148\u001b[0m filtered_tb \u001b[38;5;241m=\u001b[39m \u001b[38;5;28;01mNone\u001b[39;00m\n\u001b[1;32m    149\u001b[0m \u001b[38;5;28;01mtry\u001b[39;00m:\n\u001b[0;32m--> 150\u001b[0m   \u001b[38;5;28;01mreturn\u001b[39;00m \u001b[43mfn\u001b[49m\u001b[43m(\u001b[49m\u001b[38;5;241;43m*\u001b[39;49m\u001b[43margs\u001b[49m\u001b[43m,\u001b[49m\u001b[43m \u001b[49m\u001b[38;5;241;43m*\u001b[39;49m\u001b[38;5;241;43m*\u001b[39;49m\u001b[43mkwargs\u001b[49m\u001b[43m)\u001b[49m\n\u001b[1;32m    151\u001b[0m \u001b[38;5;28;01mexcept\u001b[39;00m \u001b[38;5;167;01mException\u001b[39;00m \u001b[38;5;28;01mas\u001b[39;00m e:\n\u001b[1;32m    152\u001b[0m   filtered_tb \u001b[38;5;241m=\u001b[39m _process_traceback_frames(e\u001b[38;5;241m.\u001b[39m__traceback__)\n",
-                  "File \u001b[0;32m/opt/homebrew/Caskroom/miniconda/base/envs/py311/lib/python3.11/site-packages/tensorflow/python/util/dispatch.py:1260\u001b[0m, in \u001b[0;36madd_dispatch_support.<locals>.decorator.<locals>.op_dispatch_handler\u001b[0;34m(*args, **kwargs)\u001b[0m\n\u001b[1;32m   1258\u001b[0m \u001b[38;5;66;03m# Fallback dispatch system (dispatch v1):\u001b[39;00m\n\u001b[1;32m   1259\u001b[0m \u001b[38;5;28;01mtry\u001b[39;00m:\n\u001b[0;32m-> 1260\u001b[0m   \u001b[38;5;28;01mreturn\u001b[39;00m \u001b[43mdispatch_target\u001b[49m\u001b[43m(\u001b[49m\u001b[38;5;241;43m*\u001b[39;49m\u001b[43margs\u001b[49m\u001b[43m,\u001b[49m\u001b[43m \u001b[49m\u001b[38;5;241;43m*\u001b[39;49m\u001b[38;5;241;43m*\u001b[39;49m\u001b[43mkwargs\u001b[49m\u001b[43m)\u001b[49m\n\u001b[1;32m   1261\u001b[0m \u001b[38;5;28;01mexcept\u001b[39;00m (\u001b[38;5;167;01mTypeError\u001b[39;00m, \u001b[38;5;167;01mValueError\u001b[39;00m):\n\u001b[1;32m   1262\u001b[0m   \u001b[38;5;66;03m# Note: convert_to_eager_tensor currently raises a ValueError, not a\u001b[39;00m\n\u001b[1;32m   1263\u001b[0m   \u001b[38;5;66;03m# TypeError, when given unexpected types.  So we need to catch both.\u001b[39;00m\n\u001b[1;32m   1264\u001b[0m   result \u001b[38;5;241m=\u001b[39m dispatch(op_dispatch_handler, args, kwargs)\n",
-                  "\u001b[0;31mKeyboardInterrupt\u001b[0m: "
->>>>>>> fa4f58e2
-               ]
-            }
-         ],
-         "source": [
-<<<<<<< HEAD
-            "model = BPRRecommender(m=training_data.m, n=training_data.n, k=embedding_dimension)\n",
-            "\n",
-            "special_data = np.array([\n",
-            "    [1,0,1],\n",
-            "    [0,1,0]\n",
-            "])\n",
-            "u, i, j = model._sample_dataset(special_data, num_samples=3)\n",
-            "print(\"u\", u)\n",
-            "print(\"i\", i)\n",
-            "print(\"j\", j)"
-=======
+                  "100%|██████████| 50/50 [00:00<00:00, 2049.70it/s, train_auc=51.74%, skipped=1.86%]\n"
+               ]
+            },
+            {
+               "name": "stdout",
+               "output_type": "stream",
+               "text": [
+                  "Mean Squared Error 0.9979831112415434\n",
+                  "Precision 0.0064516129032258064\n",
+                  "Recall 0.051094349506923056\n",
+                  "Normalized Discounted Cumulative Gain 0.05377449030422108\n"
+               ]
+            }
+         ],
+         "source": [
             "# hyperparameters\n",
             "embedding_dimension = 10\n",
             "k = 20\n",
             "best_hyperparameters = {'regularization': 0.0001, 'num_iterations': 256000, 'learning_rate': 0.005}\n",
             "\n",
+            "best_hyperparameters[\"num_iterations\"] = 50\n",
             "model = ImplicitBPRRecommender(m=training_data.m, n=training_data.n, k=embedding_dimension)\n",
             "\n",
             "tie = TechniqueInferenceEngine(\n",
@@ -328,11 +235,12 @@
             "    model=model,\n",
             "    enterprise_attack_filepath=enterprise_attack_filepath,\n",
             ")\n",
-            "mse = tie.fit_with_cross_validation(\n",
-            "    learning_rate=[0.001, 0.005, 0.01, 0.02, 0.05],\n",
-            "    num_iterations=[math.floor(500 * 512 / training_data.to_numpy().sum())],\n",
-            "    regularization=[0, 0.0001, 0.001, 0.01],\n",
-            ")\n",
+            "# mse = tie.fit_with_cross_validation(\n",
+            "#     learning_rate=[0.001, 0.005, 0.01, 0.02, 0.05],\n",
+            "#     num_iterations=[math.floor(500 * 512 / training_data.to_numpy().sum())],\n",
+            "#     regularization=[0, 0.0001, 0.001, 0.01],\n",
+            "# )\n",
+            "mse = tie.fit(**best_hyperparameters)\n",
             "print(\"Mean Squared Error\", mse)\n",
             "precision = tie.precision(k=k)\n",
             "print(\"Precision\", precision)\n",
@@ -340,46 +248,30 @@
             "print(\"Recall\", recall)\n",
             "ndcg = tie.normalized_discounted_cumulative_gain(k=k)\n",
             "print(\"Normalized Discounted Cumulative Gain\", ndcg)"
->>>>>>> fa4f58e2
-         ]
-      },
-      {
-         "cell_type": "code",
-<<<<<<< HEAD
-         "execution_count": 7,
-=======
+         ]
+      },
+      {
+         "cell_type": "code",
          "execution_count": 6,
->>>>>>> fa4f58e2
          "metadata": {},
          "outputs": [
             {
                "name": "stderr",
                "output_type": "stream",
                "text": [
-<<<<<<< HEAD
-                  "100%|██████████| 50/50 [00:00<00:00, 2049.70it/s, train_auc=51.74%, skipped=1.86%]\n"
-=======
                   "/opt/homebrew/Caskroom/miniconda/base/envs/py311/lib/python3.11/site-packages/implicit/cpu/als.py:95: RuntimeWarning: OpenBLAS is configured to use 12 threads. It is highly recommended to disable its internal threadpool by setting the environment variable 'OPENBLAS_NUM_THREADS=1' or by calling 'threadpoolctl.threadpool_limits(1, \"blas\")'. Having OpenBLAS use a threadpool can lead to severe performance issues here.\n",
                   "  check_blas_config()\n",
                   "100%|██████████| 20/20 [00:00<00:00, 53.71it/s]\n"
->>>>>>> fa4f58e2
-               ]
-            },
-            {
-               "name": "stdout",
-               "output_type": "stream",
-               "text": [
-<<<<<<< HEAD
-                  "Mean Squared Error 0.9979831112415434\n",
-                  "Precision 0.0064516129032258064\n",
-                  "Recall 0.051094349506923056\n",
-                  "Normalized Discounted Cumulative Gain 0.05377449030422108\n"
-=======
+               ]
+            },
+            {
+               "name": "stdout",
+               "output_type": "stream",
+               "text": [
                   "Mean Squared Error 0.9904326372161254\n",
                   "Precision 0.03928457361865219\n",
                   "Recall 0.3749723212671998\n",
                   "Normalized Discounted Cumulative Gain 0.09075402994441899\n"
->>>>>>> fa4f58e2
                ]
             }
          ],
@@ -387,285 +279,10 @@
             "# hyperparameters\n",
             "embedding_dimension = 10\n",
             "k = 20\n",
-<<<<<<< HEAD
-            "best_hyperparameters = {'regularization': 0.0001, 'num_iterations': 256000, 'learning_rate': 0.005}\n",
-            "\n",
-            "best_hyperparameters[\"num_iterations\"] = 50\n",
-            "model = ImplicitBPRRecommender(m=training_data.m, n=training_data.n, k=embedding_dimension)\n",
-=======
             "\n",
             "best_hyperparameters = {'regularization_coefficient': 0.05, 'c': 0.5, 'num_iterations': 20}\n",
             "\n",
             "model = ImplicitWalsRecommender(m=training_data.m, n=training_data.n, k=embedding_dimension)\n",
->>>>>>> fa4f58e2
-            "\n",
-            "tie = TechniqueInferenceEngine(\n",
-            "    training_data=training_data,\n",
-            "    validation_data=validation_data,\n",
-            "    test_data=test_data,\n",
-            "    model=model,\n",
-            "    enterprise_attack_filepath=enterprise_attack_filepath,\n",
-            ")\n",
-<<<<<<< HEAD
-            "# mse = tie.fit_with_cross_validation(\n",
-            "#     learning_rate=[0.001, 0.005, 0.01, 0.02, 0.05],\n",
-            "#     num_iterations=[math.floor(500 * 512 / training_data.to_numpy().sum())],\n",
-            "#     regularization=[0, 0.0001, 0.001, 0.01],\n",
-            "# )\n",
-            "mse = tie.fit(**best_hyperparameters)\n",
-=======
-            "mse = tie.fit(**best_hyperparameters)\n",
-            "# mse = tie.fit_with_cross_validation(\n",
-            "#     num_iterations=[20],\n",
-            "#     c=[0.001, 0.005, 0.01, 0.05, 0.1, 0.3, 0.5, 0.7],\n",
-            "#     regularization_coefficient=[0.001, 0.005, 0.01, 0.02, 0.05]\n",
-            "# )\n",
->>>>>>> fa4f58e2
-            "print(\"Mean Squared Error\", mse)\n",
-            "precision = tie.precision(k=k)\n",
-            "print(\"Precision\", precision)\n",
-            "recall = tie.recall(k=k)\n",
-            "print(\"Recall\", recall)\n",
-            "ndcg = tie.normalized_discounted_cumulative_gain(k=k)\n",
-            "print(\"Normalized Discounted Cumulative Gain\", ndcg)"
-         ]
-      },
-      {
-         "cell_type": "code",
-<<<<<<< HEAD
-         "execution_count": 19,
-=======
-         "execution_count": 7,
->>>>>>> fa4f58e2
-         "metadata": {},
-         "outputs": [
-            {
-               "name": "stdout",
-               "output_type": "stream",
-               "text": [
-<<<<<<< HEAD
-                  "hyperparameters {'regularization_coefficient': 0.001, 'c': 0.001, 'num_iterations': 20}\n"
-               ]
-            },
-            {
-               "data": {
-                  "application/vnd.jupyter.widget-view+json": {
-                     "model_id": "8ba821432e4043f0afbf78299aac4310",
-                     "version_major": 2,
-                     "version_minor": 0
-                  },
-                  "text/plain": [
-                     "  0%|          | 0/20 [00:00<?, ?it/s]"
-                  ]
-               },
-               "metadata": {},
-               "output_type": "display_data"
-            },
-            {
-               "name": "stdout",
-               "output_type": "stream",
-               "text": [
-                  "hyperparameters {'regularization_coefficient': 0.005, 'c': 0.001, 'num_iterations': 20}\n"
-               ]
-            },
-            {
-               "data": {
-                  "application/vnd.jupyter.widget-view+json": {
-                     "model_id": "ad248cf617bd4fe79d21e3843ed47567",
-                     "version_major": 2,
-                     "version_minor": 0
-                  },
-                  "text/plain": [
-                     "  0%|          | 0/20 [00:00<?, ?it/s]"
-                  ]
-               },
-               "metadata": {},
-               "output_type": "display_data"
-            },
-            {
-               "name": "stdout",
-               "output_type": "stream",
-               "text": [
-                  "hyperparameters {'regularization_coefficient': 0.01, 'c': 0.001, 'num_iterations': 20}\n"
-               ]
-            },
-            {
-               "data": {
-                  "application/vnd.jupyter.widget-view+json": {
-                     "model_id": "0293c08b7d1b4ccab6bd530ff235bb3c",
-                     "version_major": 2,
-                     "version_minor": 0
-                  },
-                  "text/plain": [
-                     "  0%|          | 0/20 [00:00<?, ?it/s]"
-                  ]
-               },
-               "metadata": {},
-               "output_type": "display_data"
-            },
-            {
-               "name": "stdout",
-               "output_type": "stream",
-               "text": [
-                  "hyperparameters {'regularization_coefficient': 0.02, 'c': 0.001, 'num_iterations': 20}\n"
-               ]
-            },
-            {
-               "data": {
-                  "application/vnd.jupyter.widget-view+json": {
-                     "model_id": "cc88e41186d54693a00df4d32f36d13e",
-                     "version_major": 2,
-                     "version_minor": 0
-                  },
-                  "text/plain": [
-                     "  0%|          | 0/20 [00:00<?, ?it/s]"
-                  ]
-               },
-               "metadata": {},
-               "output_type": "display_data"
-            },
-            {
-               "name": "stdout",
-               "output_type": "stream",
-               "text": [
-                  "hyperparameters {'regularization_coefficient': 0.05, 'c': 0.001, 'num_iterations': 20}\n"
-               ]
-            },
-            {
-               "data": {
-                  "application/vnd.jupyter.widget-view+json": {
-                     "model_id": "c9ffe7880a5848e7a5d0ff6bd9c5c036",
-                     "version_major": 2,
-                     "version_minor": 0
-                  },
-                  "text/plain": [
-                     "  0%|          | 0/20 [00:00<?, ?it/s]"
-                  ]
-               },
-               "metadata": {},
-               "output_type": "display_data"
-            },
-            {
-               "name": "stdout",
-               "output_type": "stream",
-               "text": [
-                  "hyperparameters {'regularization_coefficient': 0.001, 'c': 0.005, 'num_iterations': 20}\n"
-               ]
-            },
-            {
-               "data": {
-                  "application/vnd.jupyter.widget-view+json": {
-                     "model_id": "3117a0ae02284addb96192d8ed3a3bc2",
-                     "version_major": 2,
-                     "version_minor": 0
-                  },
-                  "text/plain": [
-                     "  0%|          | 0/20 [00:00<?, ?it/s]"
-                  ]
-               },
-               "metadata": {},
-               "output_type": "display_data"
-            },
-            {
-               "name": "stdout",
-               "output_type": "stream",
-               "text": [
-                  "hyperparameters {'regularization_coefficient': 0.005, 'c': 0.005, 'num_iterations': 20}\n"
-               ]
-            },
-            {
-               "data": {
-                  "application/vnd.jupyter.widget-view+json": {
-                     "model_id": "8b25fbff237d470794f762a44acec51a",
-                     "version_major": 2,
-                     "version_minor": 0
-                  },
-                  "text/plain": [
-                     "  0%|          | 0/20 [00:00<?, ?it/s]"
-                  ]
-               },
-               "metadata": {},
-               "output_type": "display_data"
-            },
-            {
-               "name": "stdout",
-               "output_type": "stream",
-               "text": [
-                  "hyperparameters {'regularization_coefficient': 0.01, 'c': 0.005, 'num_iterations': 20}\n"
-               ]
-            },
-            {
-               "data": {
-                  "application/vnd.jupyter.widget-view+json": {
-                     "model_id": "04fc6cdd3a1041a3b61d3c76770662e2",
-                     "version_major": 2,
-                     "version_minor": 0
-                  },
-                  "text/plain": [
-                     "  0%|          | 0/20 [00:00<?, ?it/s]"
-                  ]
-               },
-               "metadata": {},
-               "output_type": "display_data"
-            },
-            {
-               "name": "stdout",
-               "output_type": "stream",
-               "text": [
-                  "hyperparameters {'regularization_coefficient': 0.02, 'c': 0.005, 'num_iterations': 20}\n"
-               ]
-            },
-            {
-               "data": {
-                  "application/vnd.jupyter.widget-view+json": {
-                     "model_id": "ac4eba6873134b288a3d721fe92b84ba",
-                     "version_major": 2,
-                     "version_minor": 0
-                  },
-                  "text/plain": [
-                     "  0%|          | 0/20 [00:00<?, ?it/s]"
-                  ]
-               },
-               "metadata": {},
-               "output_type": "display_data"
-            },
-            {
-               "name": "stdout",
-               "output_type": "stream",
-               "text": [
-                  "hyperparameters {'regularization_coefficient': 0.05, 'c': 0.005, 'num_iterations': 20}\n"
-               ]
-            },
-            {
-               "data": {
-                  "application/vnd.jupyter.widget-view+json": {
-                     "model_id": "848f6ce3b0564dfda6936e53339237b6",
-                     "version_major": 2,
-                     "version_minor": 0
-                  },
-                  "text/plain": [
-                     "  0%|          | 0/20 [00:00<?, ?it/s]"
-                  ]
-               },
-               "metadata": {},
-               "output_type": "display_data"
-            },
-=======
-                  "Mean Squared Error 0.9879617531923437\n",
-                  "Precision 0.039124880229958484\n",
-                  "Recall 0.3745375233589626\n",
-                  "Normalized Discounted Cumulative Gain 0.08806321520501571\n"
-               ]
-            }
-         ],
-         "source": [
-            "# hyperparameters\n",
-            "embedding_dimension = 10\n",
-            "k = 20\n",
-            "\n",
-            "best_hyperparameters = {'regularization_coefficient': 0.1, 'c': 0.5, 'num_iterations': 20}\n",
-            "\n",
-            "model = WalsRecommender(m=training_data.m, n=training_data.n, k=embedding_dimension)\n",
             "\n",
             "tie = TechniqueInferenceEngine(\n",
             "    training_data=training_data,\n",
@@ -691,33 +308,60 @@
       },
       {
          "cell_type": "code",
+         "execution_count": 7,
+         "metadata": {},
+         "outputs": [
+            {
+               "name": "stdout",
+               "output_type": "stream",
+               "text": [
+                  "Mean Squared Error 0.9879617531923437\n",
+                  "Precision 0.039124880229958484\n",
+                  "Recall 0.3745375233589626\n",
+                  "Normalized Discounted Cumulative Gain 0.08806321520501571\n"
+               ]
+            }
+         ],
+         "source": [
+            "# hyperparameters\n",
+            "embedding_dimension = 10\n",
+            "k = 20\n",
+            "\n",
+            "best_hyperparameters = {'regularization_coefficient': 0.1, 'c': 0.5, 'num_iterations': 20}\n",
+            "\n",
+            "model = WalsRecommender(m=training_data.m, n=training_data.n, k=embedding_dimension)\n",
+            "\n",
+            "tie = TechniqueInferenceEngine(\n",
+            "    training_data=training_data,\n",
+            "    validation_data=validation_data,\n",
+            "    test_data=test_data,\n",
+            "    model=model,\n",
+            "    enterprise_attack_filepath=enterprise_attack_filepath,\n",
+            ")\n",
+            "mse = tie.fit(**best_hyperparameters)\n",
+            "# mse = tie.fit_with_cross_validation(\n",
+            "#     num_iterations=[20],\n",
+            "#     c=[0.001, 0.005, 0.01, 0.05, 0.1, 0.3, 0.5, 0.7],\n",
+            "#     regularization_coefficient=[0.001, 0.005, 0.01, 0.02, 0.05]\n",
+            "# )\n",
+            "print(\"Mean Squared Error\", mse)\n",
+            "precision = tie.precision(k=k)\n",
+            "print(\"Precision\", precision)\n",
+            "recall = tie.recall(k=k)\n",
+            "print(\"Recall\", recall)\n",
+            "ndcg = tie.normalized_discounted_cumulative_gain(k=k)\n",
+            "print(\"Normalized Discounted Cumulative Gain\", ndcg)"
+         ]
+      },
+      {
+         "cell_type": "code",
          "execution_count": 18,
          "metadata": {},
          "outputs": [
->>>>>>> fa4f58e2
-            {
-               "name": "stdout",
-               "output_type": "stream",
-               "text": [
-<<<<<<< HEAD
-                  "hyperparameters {'regularization_coefficient': 0.001, 'c': 0.01, 'num_iterations': 20}\n"
-               ]
-            },
-            {
-               "data": {
-                  "application/vnd.jupyter.widget-view+json": {
-                     "model_id": "6ba98f65f33b4de6bcefa021ef7cf4d0",
-                     "version_major": 2,
-                     "version_minor": 0
-                  },
-                  "text/plain": [
-                     "  0%|          | 0/20 [00:00<?, ?it/s]"
-                  ]
-               },
-               "metadata": {},
-               "output_type": "display_data"
-            },
-=======
+            {
+               "name": "stdout",
+               "output_type": "stream",
+               "text": [
                   "[[ 0.00000000e+00  3.10272485e-01 -5.06079257e-01 ... -2.96728946e-02\n",
                   "   1.03696346e-01 -4.59698914e-03]\n",
                   " [ 1.00000000e+00  2.34661356e-01 -3.45782340e-01 ... -8.81108269e-02\n",
@@ -753,50 +397,15 @@
          "execution_count": 8,
          "metadata": {},
          "outputs": [
->>>>>>> fa4f58e2
-            {
-               "name": "stdout",
-               "output_type": "stream",
-               "text": [
-<<<<<<< HEAD
-                  "hyperparameters {'regularization_coefficient': 0.005, 'c': 0.01, 'num_iterations': 20}\n"
-=======
+            {
+               "name": "stdout",
+               "output_type": "stream",
+               "text": [
                   "recalls [0.3087573406401257, 0.3257859760812914, 0.3458226653670225, 0.3745375233589626, 0.3949941633991787, 0.4110964558541681, 0.4219309973671012, 0.4317147374599419, 0.44042389049516534, 0.44770298702149547, 0.45387773687027355, 0.45797033624322875, 0.46304119765720547, 0.4679221448741617, 0.47182791494477766, 0.47617333685846847, 0.4791363202775644, 0.48264413250862803, 0.48577394889957126, 0.4883141430997783, 0.4904385260449852]\n"
->>>>>>> fa4f58e2
                ]
             },
             {
                "data": {
-<<<<<<< HEAD
-                  "application/vnd.jupyter.widget-view+json": {
-                     "model_id": "69a777c7dcff43978a1a8ba777838dce",
-                     "version_major": 2,
-                     "version_minor": 0
-                  },
-                  "text/plain": [
-                     "  0%|          | 0/20 [00:00<?, ?it/s]"
-                  ]
-               },
-               "metadata": {},
-               "output_type": "display_data"
-            },
-            {
-               "name": "stdout",
-               "output_type": "stream",
-               "text": [
-                  "hyperparameters {'regularization_coefficient': 0.01, 'c': 0.01, 'num_iterations': 20}\n"
-               ]
-            },
-            {
-               "data": {
-                  "application/vnd.jupyter.widget-view+json": {
-                     "model_id": "b049b0172eed4df7990c6ca0762b957c",
-                     "version_major": 2,
-                     "version_minor": 0
-                  },
-                  "text/plain": [
-                     "  0%|          | 0/20 [00:00<?, ?it/s]"
-=======
                   "text/plain": [
                      "[<matplotlib.lines.Line2D at 0x39b983c90>]"
                   ]
@@ -810,14 +419,10 @@
                   "image/png": "iVBORw0KGgoAAAANSUhEUgAAAkAAAAHHCAYAAABXx+fLAAAAOXRFWHRTb2Z0d2FyZQBNYXRwbG90bGliIHZlcnNpb24zLjguMywgaHR0cHM6Ly9tYXRwbG90bGliLm9yZy/H5lhTAAAACXBIWXMAAA9hAAAPYQGoP6dpAAB5AklEQVR4nO3deViUZdsG8HMGGEBWZZUdEUVRAVGRLNFE0UzFfI3M0qxXP8sdM7UyszdTc9/StNRKzX3LSlPcUnED0VBxQdzYcWGVbeb+/iAmJ1BncHCAOX/HMUfM/dzPM9czg83FvUqEEAJEREREekSq6wCIiIiInjcmQERERKR3mAARERGR3mECRERERHqHCRARERHpHSZAREREpHeYABEREZHeYQJEREREeocJEBEREekdJkBEeuTGjRuQSCSYM2dOlc7Py8vDf//7Xzg6OkIikWDs2LHaDVCHJBIJPv/8c12H8Vx06tQJnTp10nUYz+zq1avo1q0brKysIJFIsGPHjkrrHTp0CBKJBFu2bHm+AVKNxgSI9MKaNWsgkUhgYmKC5OTkCsc7deqEFi1aqJR5eHhAIpFAIpFAKpXC2toaLVu2xLBhw3Dy5MnHvlZhYSHmz5+PoKAgWFlZwcTEBE2aNMHIkSNx5cqVCvXPnz+PIUOGwNPTEyYmJjA3N4e/vz8++ugjXL9+Xa37UygUyM/PV6vus/jqq6+wZs0avP/++/jpp5/w9ttvV/trEj3O4MGD8ddff2H69On46aef0KZNG12HRLWIoa4DIHqeioqKMHPmTCxevFit+v7+/hg/fjwAIDc3F5cuXcLmzZuxcuVKjBs3DvPmzVOpn5WVhe7duyMmJgavvvoq3nzzTZibm+Py5cvYsGEDVqxYgeLiYmX9lStX4v3334etrS0GDhwIHx8flJaWIj4+Hj/++CMWLFiAhw8fwsDAoEJs9+/fx8KFC7F161ZcunQJcrkcFhYWeOmllzB06FCEh4dX/Y16jAMHDqB9+/aYOnWq1q+taw8fPoShIf+XWFs8fPgQ0dHR+OSTTzBy5Ehdh0O1EP+1k17x9/fHypUrMXnyZDg5OT21vrOzM9566y2VslmzZuHNN9/E/Pnz4e3tjffff1957J133sHZs2exZcsW9OvXT+W8//3vf/jkk0+Uz48fP473338fHTp0wO7du2FhYaFSf+7cuZg+fXqlcf3+++8YOHAgTE1NMWDAAEyZMgVmZmZITU3F3r178frrr6Nr167YsGFDhes+i4yMDDRv3lxr1ystLYVCoYBMJtPaNTWhUChQXFwMExMTmJiY6CQGqprMzEwAgLW1tW4DodpLEOmB1atXCwBi06ZNwtDQUIwaNUrleEhIiPD19VUpc3d3Fz179qz0erm5uaJBgwbC2dlZKBQKIYQQJ06cEADE0KFD1YqpW7duwtDQUNy+fVuje9mzZ48wMDAQ48aNEw8fPqy0zsWLF4W/v7/o2LGjKCoqUpYnJSUJAGL27NnKMoVCIYYOHSqMjIzE1q1bK73ewYMHBYAKj6SkJCGEEOnp6eLdd98V9vb2wtjYWLRq1UqsWbNG5RqPvvb8+fNFo0aNhFQqFWfPnq30NX19fUWnTp0qlMvlcuHk5CT69eunLJs9e7YIDg4WDRo0ECYmJqJ169Zi8+bNFc4FIEaMGCHWrl0rmjdvLgwNDcX27duVx6ZOnapSPzY2VnTv3l1YWFgIMzMz8fLLL4vo6GiVOlOnThWV/a+0/Heu/D0SQojTp0+Lbt26CRsbG2FiYiI8PDzEkCFDKr3/cj179hSenp6VHmvfvr0IDAxUPl+1apXo3LmzsLOzEzKZTDRr1kx88803Fc4LCQkRISEhT4xViH8+94MHD6qUnzhxQoSFhQlLS0thamoqOnbsKI4ePapSJycnR4wZM0a4u7sLmUwm7OzsRGhoqIiJiXni/Qrx9Pe9/D1/9OHu7v7Y65Xfx6O/E4WFhaJnz57C0tJSHDt27KkxUd3DFiDSK56enhg0aBBWrlyJSZMmqdUKVBlzc3P07dsX33//PS5evAhfX1/s2rULANQaF1NQUIADBw6gU6dOcHFxUft1Hzx4gIEDB+LTTz9VGbBbUFAAY2NjGBgYIC8vD+7u7jhw4ACCg4Mxf/58TJw4sdLryeVyvPvuu9i4cSO2b9+Onj17VlqvWbNm+OmnnzBu3Di4uLgouwXt7Ozw8OFDdOrUCdeuXcPIkSPh6emJzZs345133sGDBw8wZswYlWutXr0ahYWFGDZsGIyNjdGgQYNKXzMiIgKff/450tLS4OjoqCw/evQoUlJS8MYbbyjLFi5ciN69e2PgwIEoLi7Ghg0b0L9/f+zevbvCPR04cACbNm3CyJEjYWtrCw8Pj0pf/8KFC3jppZdgaWmJjz76CEZGRvj222/RqVMnHD58GEFBQZWe9zgZGRno1q0b7OzsMGnSJFhbW+PGjRvYtm3bE8+LiIjAoEGDcPr0abRt21ZZfvPmTZw4cQKzZ89Wli1btgy+vr7o3bs3DA0N8csvv+CDDz6AQqHAiBEjNIr3cQ4cOIAePXogMDAQU6dOhVQqxerVq/Hyyy/jzz//RLt27QAAw4cPx5YtWzBy5Eg0b94cd+/exdGjR3Hp0iW0bt36sddX531/7bXXYG1tjXHjxmHAgAF45ZVXYG5urvY9PHz4EH369MGZM2ewf/9+lfeV9IiuMzCi56H8L9zTp0+LxMREYWhoKEaPHq08rmkLkBBCzJ8/XwAQO3fuFEII0bdvXwFA3L9//6nxnDt3TgAQY8eOrXDs7t27IjMzU/l4tAXn888/F4GBgaK0tFQIIURaWpro0qWLACBMTExEZGSkGDRokLIlY+fOncLZ2Vl5/qOtMCUlJSIiIkKYmpqKvXv3PjVmISp/TxYsWCAAiLVr1yrLiouLRXBwsDA3Nxc5OTkqr21paSkyMjKe+lqXL18WAMTixYtVyj/44ANhbm4uCgoKlGWP/lz++i1atBAvv/yySjkAIZVKxYULFyq8Hv7VAhQeHi5kMplITExUlqWkpAgLCwvRsWNHZZm6LUDbt29X/g5qIjs7WxgbG4vx48erlH/99ddCIpGImzdvKsv+/T4IIURYWJho1KiRSllVW4AUCoXw9vYWYWFhypbP8tf19PQUXbt2VZZZWVmJESNGaHSvQqj/vlfWmvk4j7YA5ebmipCQEGFra/vY1kfSD5wFRnqnUaNGePvtt7FixQqkpqZW+Trlf3Hm5uYCAHJycgBArTE35XUr+6u1UaNGsLOzUz7KW5YAYPPmzRgxYoRyUPSwYcNw5coVrFy5Ej/++CNOnjypMtW3e/fuyMrKwtWrV1Veo7i4WNlC8ttvv6Fbt26a3LqK3377DY6OjhgwYICyzMjICKNHj0ZeXh4OHz6sUr9fv36ws7N76nWbNGkCf39/bNy4UVkml8uxZcsW9OrVC6ampsryR3++f/8+srOz8dJLLyE2NrbCdUNCQp46jkkul+OPP/5AeHg4GjVqpCxv2LAh3nzzTRw9elT5GaqrfKzK7t27UVJSovZ5lpaW6NGjBzZt2gQhhLJ848aNaN++Pdzc3JRlj74P2dnZyMrKQkhICK5fv47s7GyN4q1MXFwcrl69ijfffBN3795FVlYWsrKykJ+fjy5duuDIkSNQKBQAyu735MmTSElJUfv61fG+Pyo7OxvdunVDQkICDh06BH9//ypfi2o/JkCklz799FOUlpZi5syZVb5GXl4egH8SHktLSwD/JERPUn5O+TUetXPnTuzbt6/CWj1FRUW4cOECOnfuDKCsS2XXrl1Yu3Yt/vvf/6J///749ddfVWYyyWQy1K9fXzlgtNyMGTOwY8cObNmy5ZnXg7l58ya8vb0hlar+76RZs2bK44/y9PRU+9oRERE4duyYcumCQ4cOISMjAxERESr1du/ejfbt28PExAQNGjSAnZ0dli1bVumXvjqvn5mZiYKCAjRt2rTCsWbNmkGhUOD27dtq3wdQlnj169cP06ZNg62tLfr06YPVq1ejqKjoqedGRETg9u3biI6OBgAkJiYiJiamwvtw7NgxhIaGwszMDNbW1rCzs8PHH38MAFpJgMoT6cGDB6sk6XZ2dvjuu+9QVFSkfJ2vv/4a8fHxcHV1Rbt27fD5558/dVmH6njfHzV27FicPn0a+/fvh6+vb5WvQ3UDEyDSS40aNcJbb731TK1A8fHxAIDGjRsDAHx8fAAAf/3111PPbdy4MQwNDZXXeFRISAhCQ0MRGBioUn737l0AUI5bunHjBgCojF+wsrJS+fIoKipCRkYGbGxsVK4VFhYGMzMzfP311ygsLHxqvNr0aCvF00REREAIgc2bNwMANm3aBCsrK3Tv3l1Z588//0Tv3r1hYmKCb775Br/99hv27duHN998U6XFpCqvrw6JRFJpuVwur1Bvy5YtiI6OxsiRI5GcnIx3330XgYGBlSbCj+rVqxfq1auHTZs2ASh7H6RSKfr376+sk5iYiC5duiArKwvz5s3Dr7/+in379mHcuHEAoGyZeZZ7KL/G7NmzsW/fvkof5a2ar7/+Oq5fv47FixfDyckJs2fPhq+vL37//fcn3mt16tOnD4QQmDlz5hPfD9IPTIBIb5W3As2aNUvjc/Py8rB9+3a4uroqWzp69eoFAFi7du1TzzczM1MO6qxsYcbKlLcwlf+FXT4wODExUVmntLQUt27dUj5ftWoVnJ2d0aRJE5VrtW/fHjt27MDx48fRv39/lJaWqhVDZdzd3XH16tUKXygJCQnK41Xl6emJdu3aYePGjSgtLcW2bdsQHh4OY2NjZZ2tW7fCxMQEe/fuxbvvvosePXogNDS0yq8JlA3urlevHi5fvlzhWEJCAqRSKVxdXQEA9evXB1A2QP1R/275Kte+fXtMnz4dZ86cwbp163DhwgVs2LDhifGYmZnh1VdfxebNm6FQKLBx40a89NJLKoP4f/nlFxQVFWHXrl34v//7P7zyyisIDQ1VK+FT9x68vLwAlP0uhoaGVvowMjJS1m/YsCE++OAD7NixA0lJSbCxsXns0g6AZu97VYSHh2PVqlVYv3691gaFU+3FBIj0lpeXF9566y18++23SEtLU/u8hw8f4u2338a9e/fwySefKP96Dg4ORvfu3fHdd99VuiR/cXExPvzwQ+Xzzz77DHK5HG+99ValLQD/br0wNzeHi4uLchVqV1dXBAYGYujQoThz5gyuXr2KDz74ABkZGcpWgLFjx+Lrr7+u9C/80NBQbNiwAXv27MHbb79d5b+IX3nlFaSlpamM1SktLcXixYthbm6OkJCQKl23XEREBE6cOIFVq1YhKyurQrePgYEBJBKJSmvFjRs3HrstgjoMDAzQrVs37Ny5U9nSBgDp6elYv349XnzxRWVCWp4UHDlyRFkvPz8fP/zwg8o179+/X+EzLR+Dom43WEpKCr777jucO3eu0vcBUP29yc7OxurVq5967cruQS6XY8WKFSr1AgMD4eXlhTlz5lT6O1ve1SqXyyt0udnb28PJyemJ96rJ+15VgwYNwqJFi7B8+fLHzo4kPaHDAdhEz82js8AedfXqVWFgYCAAVDoLzN/fX/z000/ip59+EsuWLROjRo0Sjo6OAkCFWTlCCJGRkSH8/f2FRCIRvXv3FgsXLhTfffedmDhxonI9lEd98803wsDAQDg6Oorx48eLlStXiqVLl4oxY8YIW1tbIZPJxJ9//qmsP3z4cNGnTx/l87Nnz4qGDRsq10Lp3Lmz+M9//iMACFdXV/Hzzz+rvF5lM2d++uknIZFIxLBhw576PlY2C6ygoEA0a9ZMyGQyMX78eLF48WIREhIiAIgFCxY88bXVcfv2bSGRSISFhYVo0KCBKC4uVjkeFRUlAIiXXnpJLFu2TEybNk3Y29uLVq1aVZidhb/XAaoM/jULLD4+XpiZmQlnZ2cxffp0MWvWLNGoUSNhbGwsTpw4oaxXXFws3NzchK2trZg1a5aYM2eOaN68uQgMDFSZWTV//nzh7e0tPvroI/Htt9+KOXPmiKZNmwpLS0tx/fr1p74PDx8+FBYWFsLCwkIYGBiI9PR0leMJCQlCJpOJli1biiVLloiZM2cKLy8v4efnV2GG179ngQlRtqZQvXr1xNSpU8XChQtFcHCw8h4eXQfo4MGDwsTERLi5uYmpU6eKFStWiKlTp4qOHTuKV199VQghxP3794WZmZkYPHiwmDdvnlixYoV4/fXXBQAxd+7cJ96nuu97VWeBlZs+fboAIKZPn/7U86luYgJEeuFxCZAQQgwePPixCVB5YiGRSISlpaXw9fUVQ4cOFSdPnnzsaxUUFIg5c+aItm3bCnNzcyGTyYS3t7cYNWqUuHbtWoX6Z8+eFYMGDRJubm5CJpMJMzMz0apVKzF+/PgK9a9evaqyeJ8QZV+Mx44dE3/99ZcQouyL8NKlSyrTlMs97kvjm2++EQDEhx9++Nj7Kn9PKlsaID09XQwZMkSZtLVs2VKsXr1arddWR4cOHQQA8d///rfS499//73w9vYWxsbGwsfHR6xevbrS6emaJEBClC3IFxYWJszNzUW9evVE586dxfHjxyucGxMTI4KCgoRMJhNubm5i3rx5FaaWx8bGigEDBgg3NzdhbGws7O3txauvvirOnDmj9vswcOBAAUCEhoZWenzXrl2iVatWykUWZ82aJVatWqVWApSYmChCQ0OFsbGxcHBwEB9//LHYt29fpQshnj17Vrz22mvCxsZGGBsbC3d3d/H666+LqKgoIYQQRUVFYsKECcLPz0+5mKGfn1+lizJWRp33/VkTICGE+OijjwQAsWTJErXiorpFIkQlowSJqMaaPXs2pk2bhnXr1qFPnz6V1omPj4dEIuFMFyKix+AYIKJaZsKECRg/fjz69u2LXr16YdOmTbh8+TJu3ryJ/fv34//+7/8QGBhYYQwKERH9gy1ARLXUn3/+ic8//xyHDx9WGQAcEBCAyZMnq0yRJiIiVUyAiGq5Bw8e4Nq1aygqKoKnp2eV9zcjItInTICIiIhI73AMEBEREekdJkBERESkdwyfXkX/KBQKpKSkwMLC4rF75BAREVHNIoRAbm4unJycKmzQ/G9MgCqRkpLyTPvNEBERke7cvn0bLi4uT6zDBKgSFhYWAMrewGfdd4aIiIiej5ycHLi6uiq/x5+ECVAlyru9LC0tmQARERHVMuoMX+EgaCIiItI7TICIiIhI7+g8AVq6dCk8PDxgYmKCoKAgnDp16rF1L1y4gH79+sHDwwMSiQQLFiyoUEcul2PKlCnw9PSEqakpvLy88L///Q9c75GIiIjK6TQB2rhxIyIjIzF16lTExsbCz88PYWFhyMjIqLR+QUEBGjVqhJkzZ8LR0bHSOrNmzcKyZcuwZMkSXLp0CbNmzcLXX3+NxYsXV+etEBERUS2i060wgoKC0LZtWyxZsgRA2fo7rq6uGDVqFCZNmvTEcz08PDB27FiMHTtWpfzVV1+Fg4MDvv/+e2VZv379YGpqirVr16oVV05ODqysrJCdnc1B0ERERLWEJt/fOmsBKi4uRkxMDEJDQ/8JRipFaGgooqOjq3zdF154AVFRUbhy5QoA4Ny5czh69Ch69Ojx2HOKioqQk5Oj8iAiIqK6S2fT4LOysiCXy+Hg4KBS7uDggISEhCpfd9KkScjJyYGPjw8MDAwgl8sxffp0DBw48LHnzJgxA9OmTavyaxIREVHtovNB0Nq2adMmrFu3DuvXr0dsbCx++OEHzJkzBz/88MNjz5k8eTKys7OVj9u3bz/HiImIiOh501kLkK2tLQwMDJCenq5Snp6e/tgBzuqYMGECJk2ahDfeeAMA0LJlS9y8eRMzZszA4MGDKz3H2NgYxsbGVX5NIiIiql101gIkk8kQGBiIqKgoZZlCoUBUVBSCg4OrfN2CgoIKG6AZGBhAoVBU+ZpERERUt+h0K4zIyEgMHjwYbdq0Qbt27bBgwQLk5+djyJAhAIBBgwbB2dkZM2bMAFA2cPrixYvKn5OTkxEXFwdzc3M0btwYANCrVy9Mnz4dbm5u8PX1xdmzZzFv3jy8++67urlJIiIiqnF0Og0eAJYsWYLZs2cjLS0N/v7+WLRoEYKCggAAnTp1goeHB9asWQMAuHHjBjw9PStcIyQkBIcOHQIA5ObmYsqUKdi+fTsyMjLg5OSEAQMG4LPPPoNMJlMrJk6DJyIiqn00+f7WeQJUEzEBIiIiqh5CCCQ/eAgAcKlfT6vX1uT7m7vBExERUbUQQuDO/Yf4KzkbfyVnI/7vx/2CErzV3g1fhrfUWWxMgIiIiOiZCSFw616BMtm5kJyD+JRsPCgoqVDXUCpBQZFcB1E+EoNOX52IiIhqHYVC4ObfyU78I4+cwtIKdY0MJGjqaIGWzlZo4WyFls5WaOpoAWNDAx1E/g8mQERERPRYCoVA0t18xCdn46872YhPKWvdyS2qmOzIDKTwaWihTHRaOlvB28Fc58lOZZgAEREREYCyZOfG3Xycv5ON838nOxdTcpBXWbJjKEWzhpZo6WyJls5W8HWyQhMHC8gMa8cmExonQElJSfjzzz9x8+ZNFBQUwM7ODgEBAQgODoaJiUl1xEhERETVID2nEHG3H+D8nQc4dzsb5+88qLQby9hQiuZOlspurBZOZS07Rga1I9mpjNoJ0Lp167Bw4UKcOXMGDg4OcHJygqmpKe7du4fExESYmJhg4MCBmDhxItzd3aszZiIiItJQ9sMS/HUnG+fuPMC52w9w/k420nIKK9STGUrh62QJPxfrsmTH2RKN7cxhWIuTncqolQAFBARAJpPhnXfewdatW+Hq6qpyvKioCNHR0diwYQPatGmDb775Bv3796+WgImIiOjJCkvkuJiag/O3H+DcnWycu/0A17PyK9STSoAmDhbwc7FGK1cr+LlYo6mjRa1u2VGXWgsh7t27F2FhYWpd8O7du7hx4wYCAwOfOThd4UKIRERUW8gVAtcy8pQtO+fuPEBCai5KFRW/3l0bmMLPxbrs4WqNFs6WqCerO8OBtb4QorrJDwDY2NjAxsZG7fpERESknlK5Ajfu5uNSai7+Ss5G3O0HiE/ORkFxxTV1bMxk8HO1VmndaWCm3pZQ+qDKad+FCxcgl//zhhsYGMDX11crQREREem7+/nFuJSWg0upuUhIzUFCWi6upOeiqFRRoa6ZzAAtnK3g71rWstPKxQrO1qaQSCQ6iLx2UDsB+vPPPxEZGYnTp08DANq3b4+CggKU96BJJBLs3bsXoaGh1RMpERFRHVQiV+B6Zj4S/k52LqXmICEtB+k5RZXWryczQFNHC+VAZT9Xa3jZmcNAymRHE2onQN988w3efvttlbKDBw/C3d0dQggsWrQIy5YtYwJERET0GFl5RWUJTmouLqWV/fdaRh6K5RVbdQDArUE9NGtoAR9HSzRraIFmDS3hWr8epEx2npnaCdCZM2fwySefqJS5uLgop7y//fbb6Nmzp3ajIyIiqoWKSuVIzChv1SnrvrqUmousvMpbdcyNDeHjaAGfv5McH0dLNHW0gLlx3RmgXNOo/c7euXMHVlZWyuc//PADHB0dlc8bNGiAu3fvajc6IiKiGqyguBSJGfm4lpmLq+l5uJqRh8SMPNy8VwB5JbOwJBLA08YMPn+36vg4liU8LvU5Xud5UzsBsrCwQGJionINoNdee03leFJSEqeMExFRnZT9sATXMvJwLaOsy+pqRh6upuch+cHDx55jaWIIn4aWaPZ3kuPT0BJNHMzr1LTz2kztTyEoKAg//vgjOnXqVOnxNWvWICgoSFtxERERPVdCCNzNL8bV9Dxcy8zDtfRcXMssS3QycivvugLKpps3tjdHY3tzeNubo7G9BbwdzGFvYcxWnRpM7QQoMjISoaGhsLGxwYQJE2Bvbw8AyMjIwKxZs7B27Vr88ccf1RYoERGRtmQXlODcnQe4mpGnbNm5mpGHBwUljz2noZWJMtEpS3Ys0NjenGvr1FJqrQRd7ptvvsG4ceNQWloKS0tLSCQSZGdnw9DQEHPnzsXIkSOrM9bnhitBExHVPRk5hdh7MR1/XEhDdOLdSldKlkgA1/r1/m7JUX1YmBjpIGrShCbf3xolQABw+/ZtbNmyBVevXgUAeHt74z//+U+F/cFqMyZARER1w827+dh7IQ174tNw9vYDPPqN52lrhqYOZd1V5UmOl505TIwMdBcwPZNqTYD0ARMgIqLaSQiBhLRc7IlPw94LaUhIy1U5HuBmjTBfR4T5OsLT1kxHUVJ10fpeYAAQExODDz/8EDt37qxw0ezsbISHh2PBggXw8/OrWtRERERVoFAInL19H3svpGNPfBpu3StQHjOQStC+UQN093VE1+aOcLQy0WGkVJOonQDNnTsXL7/8cqUZlZWVFbp27YrZs2dj7dq1Wg2QiIjo30rkCkQn3sXeC2n442I6Mh+ZpWVsKEXHJnYI83VEaDN7WNfjIGWqSO0E6OTJk5g0adJjj/fq1QvfffedVoIiIiL6t4fFchy+kok/LqRh/6V05BSWKo9ZGBuiSzN7hPk6IqSpHdfaoadS+zckOTkZFhYWjz1ubm6O1NRUrQRFREQElE1Xj0pIx94LaTh8JROFJf/smWVrboyuzR3QvYUjghvZQGYo1WGkVNuonQDZ2dnh8uXL8PT0rPR4QkICbG1ttRYYERHppzv3C3AgIQP7LqZXmK7uUt8U3X0dEdbCEa3d6nMHdKoytROg0NBQTJ8+Hd27d69wTAiB6dOncyd4IiLSmFwhEHf7PqIuZeBAQkaFmVtNHSwQ5uuAsBaOaN7Qkqsrk1aonQB9+umnCAwMRFBQEMaPH4+mTZsCKGv5mTt3Lq5cuYI1a9ZUV5xERFSH5BaW4MiVLEQlpOPQ5Uzcyy9WHpNKgDYeDdDFxx7dOF2dqonaCZCXlxf279+Pd955B2+88YYyAxdCoHnz5ti3bx8aN25cbYESEVHtdvNuPvZfysCBhHScSrqHEvk/XVuWJobo1NQeXZrZI6SJHWduUbXTaJh8mzZtEB8fj7Nnz+LatWsQQqBJkybw9/evpvCIiKi2KpUrEHPzPqISMhB1KR2JmfkqxxvZmSG0mQNe9rFHoHt9GBlwEDM9P1WaJxgQEICAgABtx0JERLVcdkEJDl3JQNSlDBy6nKEyVd1QKkE7zwbo8nfSw64t0iWN0u38/Hx89tlnaNGiBczNzWFhYYFWrVrhiy++QEFBwdMvUImlS5fCw8MDJiYmCAoKwqlTpx5b98KFC+jXrx88PDwgkUiwYMGCSuslJyfjrbfego2NDUxNTdGyZUucOXOmSvEREdHjCSFwLSMPK44k4vVvo9H6y30YsyEOu86lIKewFPXrGeG1AGcsfbM1Yj/rivVD2+O9Fz2Z/JDOqd0CVFxcjJCQEMTHx6NHjx7o1asXhBC4dOkSpk+fjt9//x1HjhyBkZH6u+Vu3LgRkZGRWL58OYKCgrBgwQKEhYXh8uXLsLe3r1C/oKAAjRo1Qv/+/TFu3LhKr3n//n106NABnTt3xu+//w47OztcvXoV9evXVzsuIiJ6vAcFxTh94z6OJ2bhQEIGbt5V/QO4qYMFXm5mj9Bm9vB35VR1qpnUToCWLVuGO3fu4Ny5c8oZYOUSEhLQqVMnLF++HKNGjVL7xefNm4ehQ4diyJAhAIDly5fj119/xapVqypddbpt27Zo27YtADx2VepZs2bB1dUVq1evVpY9bu0iIiJ6utTshziVdA+nb9zD6aT7uJyuOk1dZiBFey8bdPGxx8s+9nBtUE9HkRKpT+0EaNu2bZgyZUqF5AcAfHx88Mknn2DLli1qJ0DFxcWIiYnB5MmTlWVSqRShoaGIjo5WN6wKdu3ahbCwMPTv3x+HDx+Gs7MzPvjgAwwdOvSx5xQVFaGo6J99ZHJycqr8+kREtZkQAtez8nE66R5OJd3DqRv3cOf+wwr1vOzM0M6zAUKa2OMlb1uYGXPrCapd1P6NvXjxIjp16vTY4507d8YXX3yh9gtnZWVBLpfDwcFBpdzBwQEJCQlqX+ffrl+/jmXLliEyMhIff/wxTp8+jdGjR0Mmk2Hw4MGVnjNjxgxMmzatyq9JRFRblcoVuJSai1M37uF00j2cuXkPWXnFKnWkEsDXyQptPRqgnWcDtPWoDxtzYx1FTKQdaidADx48gI2NzWOP29jYIDs7WytBPQuFQoE2bdrgq6++AlA2Yy0+Ph7Lly9/bAI0efJkREZGKp/n5OTA1dX1ucRLRPQ8FZbIce72A5y+cQ+nbtxH7M37yCsqVakjM5TC39UaQZ4N0NajAVq714c5W3iojlH7N1qhUMDAwOCxx6VSKeRyudovbGtrCwMDA6Snp6uUp6enw9HRUe3r/FvDhg3RvHlzlbJmzZph69atjz3H2NgYxsb8a4aI6p6cwhLE3LyP03+P4Tl3OxvFcoVKHQtjQ7TxqI+2ng3QzqMBWrpYwdjw8f+/J6oL1E6AhBDo0qULDA0rP6W0tLTS8seRyWQIDAxEVFQUwsPDAZQlWVFRURg5cqRG13pUhw4dcPnyZZWyK1euwN3dvcrXJCKqLYQQuJyei9//SkNUQjoupuTgkb1EAQB2FsZo51HWldXWswF8HC05U4v0jtoJ0NSpU59ap1+/fhq9eGRkJAYPHow2bdqgXbt2WLBgAfLz85WzwgYNGgRnZ2fMmDEDQNnA6YsXLyp/Tk5ORlxcHMzNzZXbcIwbNw4vvPACvvrqK7z++us4deoUVqxYgRUrVmgUGxFRbSGEwPk72fg9Pg174lNx41/T0t1t6pWN3/l7DI+7TT1uKEp6TyKEEE+vVn2WLFmC2bNnIy0tDf7+/li0aBGCgoIAAJ06dYKHh4dyk9UbN25UOqU9JCQEhw4dUj7fvXs3Jk+ejKtXr8LT0xORkZFPnAX2bzk5ObCyskJ2djYsLS2f6f6IiKqDXCFw5sY97LmQhr3xaUjJLlQekxlK0dHbDt1bOOIlb1s4WJroMFKi50eT72+dJ0A1ERMgIqqJSuQKRCfexZ4LafjjQjqy8v5ZvqOezACdfezR3dcRnX3sOWiZ9JIm399q/wvp3LnzU5tMJRIJoqKi1L0kERE9RWGJHH9ezcKe+DTsv5SO7IclymOWJoYIbe6AHi0a4iVvW5gYceAykbrUToCetON7bm4u1q9fr7KYIBERVU1+USkOXs7Anvg0HEzIQH7xPzNsbc1l6NrcET1aOKJ9IxvIDLmDOlFVqJ0AzZ8/v0JZaWkpli5diunTp8PZ2Rn/+9//tBocEZG+yC4owf5L6dhzIQ1HrmSiqPSfqeoNrUwQ5luW9LTxaMAZW0RaUOVO4nXr1uGzzz7Dw4cP8fnnn2PYsGGPnSJPREQVZeUV4Y8L6fg9PhXRiXdR+sh8dXebeujewhE9WjSEn4sVZ20RaZnGGcuePXswadIkJCUl4cMPP0RkZCTMzMyqIzYiojonr6gUe+PTsCMuGceuZams0dPUwQJhLcpaenwcLZj0EFUjtROgU6dOYeLEiThx4gSGDx+O/fv3w9bWtjpjIyKqE0rkChy5kokdcSnYdzENhSX/dG+1dLb6u6XHEY3szHUYJZF+UXsavFQqhampKYYNG1bpWjzlRo8erbXgdIXT4InoWQkhEHvrPrafTcav51Nxv+Cf2VuNbM3Qx98Zffyd4GHLFnQibamWdYA8PDzUmgZ//fp19SOtoZgAEVFVXcvIxY6zKdh5Lhm37z1UltuaG6OXX0OE+zujFcf0EFWLalkH6MaNG88aFxFRnZSeU4hfzqVgR1wy4pNzlOVmMgOE+ToiPMAZL3jZwNCAU9aJagpO2yIiqoLcwhLsiU/DzrgUHE/8ZzCzoVSCkCZ26BPgjK7NHGAq4+KERDWRWgnQhg0b8MYbb6h1wdu3b+PWrVvo0KHDMwVGRFTTFJcqcOhyBnbGpWD/pXSVtXoC3esj3N8JPVs5oYGZTIdREpE61EqAli1bhmnTpmHIkCHo1asXmjVrpnI8Ozsbx44dw9q1a7Fv3z58//331RIsEdHzplAInLl5HzvikvHbX6l48MhgZi87M4T7O6OPvzPcbOrpMEoi0pRaCdDhw4exa9cuLF68GJMnT4aZmRkcHBxgYmKC+/fvIy0tDba2tnjnnXcQHx8PBweH6o6biKha3b5XgI2nb2P72WQkP/hnMLO9hTF6+zkhPMAZvk6WHMxMVEtpvBt8VlYWjh49ips3b+Lhw4ewtbVFQEAAAgICIJXWjQF+nAVGpJ9K5QocSMjAupO3cORqJsr/72hubIjuLRwR7u+MYC8bbkVBVENVyyywcra2tggPD69qbERENU5q9kNsOHUbG0/fRlpOobL8JW9bvN7GFV2bO3CndaI6hrPAiEgvyRUCR65mYt2JWziQkK6cxdXATIb+bVwwoK0bFykkqsOYABGRXsnILcTmM3ew/uQtlbE9QZ4NMLC9O8J8HWBsyNYeorqOCRAR1XkKhUD09btYd/Im/riQrtx13crUCP1au+DNIFc0trfQcZRE9DwxASKiOutefjG2xNzG+pO3cONugbI80L0+3mznhp6tGnJsD5GeYgJERHWKEAKnb9zHupM38ftfaSiWly1WaG5siL4BzngzyA3NGnJ2J5G+0zgBksvlWLNmDaKiopCRkQGFQqFy/MCBA1oLjohIXdkFJdh29g7WnbyFaxl5yvKWzlYYGOSGXn5OMDPm33xEVEbj/xuMGTMGa9asQc+ePdGiRQsuAkZEOiOEQNztB1h38hZ+OZei3JrC1MgAffyd8GaQG1q5WOs2SCKqkTROgDZs2IBNmzbhlVdeqY54iIie6va9Auw6l4JdcSm4nJ6rLPdxtMDAIDf0CXCGpYmRDiMkoppO4wRIJpOhcePG1RELEdFjZeYW4dfzKdh1LgWxtx4oy40NpXi1VVlrT2s3a7ZKE5FaNE6Axo8fj4ULF2LJkiX8Hw0RVavshyXYeyENv5xLwbFrWcrFCiUS4AUvG/T2c0J334awqsfWHiLSjMYJ0NGjR3Hw4EH8/vvv8PX1hZGR6v94tm3bprXgiEj/FJbIEXUpA7vOJeNgQqZyFhcA+Ltao7efE15t1RD2liY6jJKIajuNEyBra2v07du3OmIhIj1VIlfg6LUs/BKXgr0X0pBfLFce87Y3Rx9/J/Tyc4K7DbemICLt0DgBWr16dXXEQUR6RqEQOHPzPnadS8Zvf6XhXn6x8piztSl6+zuht58TfBwt2N1ORFrHRTGI6LkRQuBCSg5+OZeCX86lICX7n53Xbcxk6NmqIfr4O6G1W30mPURUrdRKgFq3bo2oqCjUr18fAQEBT/wfU2xsrNaCI6K6ISkrH7viUrDzXDKuZ+Yryy2MDdHN1xF9/J3wgpcNDA2kOoySiPSJWglQnz59YGxsDAAIDw+vzniIqI4oLJFjS8wdbDx9G38lZyvLZYZSdPGxRx9/J3Rqas+9uIhIJyRCCKHrIGqanJwcWFlZITs7G5aW3DOISBPZD0uw9sRNrD6WhKy8snE9BlIJOjS2RR8/J3TzdYAFFykkomqgyfd3jWhvXrp0KTw8PGBiYoKgoCCcOnXqsXUvXLiAfv36wcPDAxKJBAsWLHjitWfOnAmJRIKxY8dqN2giUpGRU4gZv19Ch5kHMHvvZWTlFcPZ2hRTXm2Okx93wY/vtkO/QBcmP0RUI1RpM9T58+dj06ZNuHXrFoqLi1WO37t3T6Prbdy4EZGRkVi+fDmCgoKwYMEChIWF4fLly7C3t69Qv6CgAI0aNUL//v0xbty4J1779OnT+Pbbb9GqVSuNYiIi9d3Iyse3R65ja8wd5Zo9TRzM8X4nL7zayglGHNdDRDWQxv9nmjZtGubNm4eIiAhkZ2cjMjISr732GqRSKT7//HONA5g3bx6GDh2KIUOGoHnz5li+fDnq1auHVatWVVq/bdu2mD17Nt544w3luKTK5OXlYeDAgVi5ciXq16+vcVxE9GTxydkYsT4WL889hJ9P3UKxXIFA9/r4fnAb7BnTEX0DXJj8EFGNpXEL0Lp167By5Ur07NkTn3/+OQYMGAAvLy+0atUKJ06cwOjRo9W+VnFxMWJiYjB58mRlmVQqRWhoKKKjozUNTcWIESPQs2dPhIaG4ssvv3xi3aKiIhQVFSmf5+TkPNNrE9VVQghEX7+LZYcS8efVLGX5yz72eL+TF9p6NNBhdERE6tM4AUpLS0PLli0BAObm5sjOLpvd8eqrr2LKlCkaXSsrKwtyuRwODg4q5Q4ODkhISNA0NKUNGzYgNjYWp0+fVqv+jBkzMG3atCq/HlFdp1AI/HExHcsOJ+Lc7QcAAKkE6OXnhOEhXmjWkJMFiKh20TgBcnFxQWpqKtzc3ODl5YU//vgDrVu3xunTp5/YJfW83L59G2PGjMG+fftgYqLeXkGTJ09GZGSk8nlOTg5cXV2rK0SiWqO4VIEdcclYfjhRuX6PsaEUr7dxxdCXGsHNpp6OIyQiqhqNE6C+ffsiKioKQUFBGDVqFN566y18//33uHXr1lMHJf+bra0tDAwMkJ6erlKenp4OR0dHTUMDAMTExCAjIwOtW7dWlsnlchw5cgRLlixBUVERDAxU1x0xNjauEckbUU2RX1SKn0/dwnd/JiEtp2y1ZgsTQwwKdsc7L3jCzoL/XoiodtM4AZo5c6by54iICLi5uSE6Ohre3t7o1auXRteSyWQIDAxEVFSUcoFFhUKBqKgojBw5UtPQAABdunTBX3/9pVI2ZMgQ+Pj4YOLEiRWSHyL6x738Yqw5fgM/HL+B7IclAAA7C2P890VPvBnkxinsRFRnPPNeYMHBwQgODq7y+ZGRkRg8eDDatGmDdu3aYcGCBcjPz8eQIUMAAIMGDYKzszNmzJgBoGzg9MWLF5U/JycnIy4uDubm5mjcuDEsLCzQokULldcwMzODjY1NhXIiKnPnfgG++zMJG07fQmFJ2VR2T1szDOvYCH0DnLlaMxHVORonQLt27aq0XCKRwMTEBI0bN4anp6fa14uIiEBmZiY+++wzpKWlwd/fH3v27FEOjL516xak0n+m0qakpCAgIED5fM6cOZgzZw5CQkJw6NAhTW+HSK9dTc/FssOJ2BWXglJF2aLwLZwt8UGnxgjzdYSBlBuSElHdpPFWGFKpFBKJBP8+rbxMIpHgxRdfxI4dO2rt+jvcCoPqurO37uObQ4nYd/Gf8XcdGtvg/ZDG6NDYhjuxE1GtVK1bYezbtw9t27bFvn37kJ2djezsbOzbtw9BQUHYvXs3jhw5grt37+LDDz+s8g0QkfYJIXD0ahbeXHkCfb85rkx+wnwdsGNEB6z7b3u86G3L5IeI9ILGXWBjxozBihUr8MILLyjLunTpAhMTEwwbNgwXLlzAggUL8O6772o1UCKqmrI1fNLwzaFEnL9Ttm6XoVSCPv7OeL9TIzS2t9BxhEREz5/GCVBiYmKlzUqWlpa4fv06AMDb2xtZWVkV6hDR81MiV2BnXAqWHbqGxL/X8DExkuKNtm7470uecKnPNXyISH9pnAAFBgZiwoQJ+PHHH2FnZwcAyMzMxEcffYS2bdsCAK5evcqFBIl05GGxHBtP38LKP5OQ/OAhgLI1fAYHe+CdDh6wNecaPkREGidA33//Pfr06QMXFxdlknP79m00atQIO3fuBFC2Eemnn36q3UiJ6ImyH5Zg7YmbWHU0CXfziwEAtubGeO9FT7zVnmv4EBE9SuNZYEDZYoV//PEHrly5AgBo2rQpunbtqjJdvTbjLDCqTTJzi/D90SSsO3ETuUWlAACX+qb4vxAv9A904Ro+RKQ3NPn+rlICVNcxAaLa4Pa9Anx7JBGbztxBcWnZ4oVNHSzwficvvNqqIQwN6sYfJERE6tLk+/uZV4ImoufrSnoulh1KxK5zKZD/vXhhgJs1PujUGF187CHl4oVERE/FBIiolqhs8cKXvG3xQafGaN+oAdfvISLSABMgohpMCIFj1+5i6cFriL5+FwAgkQDdfR3xQafGaOlipeMIiYhqJyZARDVQeeIzb99lxN56AKBs8cK+Ac74vxAvNLY3122ARES1XJUSoMTERKxevRqJiYlYuHAh7O3t8fvvv8PNzQ2+vr7ajpFIr5y4fhfz/riCUzfuAShbvHBAOzcMfakRnKxNdRwdEVHdoPE0kcOHD6Nly5Y4efIktm3bhry8PADAuXPnMHXqVK0HSKQvYm7ew5srT+CNFSdw6sY9yAylGNLBA0c+6oypvXyZ/BARaZHGLUCTJk3Cl19+icjISFhY/LOH0Msvv4wlS5ZoNTgifRB3+wHm7buCI1cyAQBGBhIMaOeGDzo1hqOViY6jIyKqmzROgP766y+sX7++Qrm9vT33/yLSQHxyNubvu4KohAwAZWN8+rdxxciXG8OZrT1ERNVK4wTI2toaqamp8PT0VCk/e/YsnJ2dtRYYUV11KTUHC/Zfwd4LZdPZDaQSvBbgjFEve8PNhhuUEhE9DxonQG+88QYmTpyIzZs3QyKRQKFQ4NixY/jwww8xaNCg6oiRqE64mp6LBfuv4te/UgGUTWcP93fG6C7e8LQ103F0RET6ReME6KuvvsKIESPg6uoKuVyO5s2bQy6X48033+QGqESVuJ6Zh0VRV7HzXArKN555tVVDjA31RmN7iyefTERE1aLKe4HdunUL8fHxyMvLQ0BAALy9vbUdm85wLzDShlt3C7DowFVsi72Dv3esQHdfR4zt6g0fR/5eERFpW7XuBXb06FG8+OKLcHNzg5ubW5WDJKqr7twvwJID17Al5g5K/858QpvZY2xoE7Rw5srNREQ1gcYJ0MsvvwxnZ2cMGDAAb731Fpo3b14dcRHVOmnZhVhy8Co2nr6NEnlZ4tOpqR3GhTaBn6u1boMjIiIVGidAKSkp2LBhA37++WfMnDkTrVq1wsCBAzFgwAC4uLhUR4xENVpGbiG+OZiI9aduobhUAQB4sbEtxnX1RqB7Ax1HR0RElanyGCAASEpKwvr16/Hzzz8jISEBHTt2xIEDB7QZn05wDBCpa2vMHXyy4y8UlpQlPu08GyCyaxO0b2Sj48iIiPSPJt/fz5QAAYBcLsfvv/+OKVOm4Pz585DL5c9yuRqBCRA9jRAC8/ddwaID1wAArd2sMb5bU7zgZQOJRKLj6IiI9FO1DoIud+zYMaxbtw5btmxBYWEh+vTpgxkzZlT1ckS1RmGJHBO3nsfOuBQAwIjOXhjftSmkUiY+RES1hcYJ0OTJk7FhwwakpKSga9euWLhwIfr06YN69biCLdV99/KL8X8/ncHpG/dhKJXgq74t8XpbV12HRUREGtI4ATpy5AgmTJiA119/Hba2ttURE1GNdD0zD0PWnMbNuwWwMDHE8rcC0aEx/w0QEdVGGidAx44dq444iGq0k9fvYthPMch+WAKX+qZY/U5beDtwFWciotpKrQRo165d6NGjB4yMjLBr164n1u3du7dWAiOqKbbF3sHEredRIhfwd7XGykFtYGdhrOuwiIjoGag1C0wqlSItLQ329vaQSqWPv5hEwllgVGcIIbBg/1UsjLoKAHilpSPmve4PEyMDHUdGRESV0fosMIVCUenPRHVVUakck7b+he1nkwEAw0O88FEYZ3oREdUVj2/OeYwff/wRRUVFFcqLi4vx448/VimIpUuXwsPDAyYmJggKCsKpU6ceW/fChQvo168fPDw8IJFIsGDBggp1ZsyYgbZt28LCwgL29vYIDw/H5cuXqxQb6Z/7+cV4+7tT2H42GQZSCWa81hKTevgw+SEiqkM0ToCGDBmC7OzsCuW5ubkYMmSIxgFs3LgRkZGRmDp1KmJjY+Hn54ewsDBkZGRUWr+goACNGjXCzJkz4ejoWGmdw4cPY8SIEThx4gT27duHkpISdOvWDfn5+RrHR/rlRlY+Xlt2HKdu3IOFsSHWDGmLAe246S8RUV2j8UrQUqkU6enpsLOzUyk/d+4cOnfujHv37mkUQFBQENq2bYslS5YAKOtic3V1xahRozBp0qQnnuvh4YGxY8di7NixT6yXmZkJe3t7HD58GB07dnxqTBwDpJ9O37iHYT+ewf2CEjhbm2L1kLZowpleRES1RrWsBB0QEACJRAKJRIIuXbrA0PCfU+VyOZKSktC9e3eNAi0uLkZMTAwmT56sLJNKpQgNDUV0dLRG13qS8harBg0q35iyqKhIpVsvJydHa69NtcPOuGRM2HwexXIF/FyssHJwG9hbmOg6LCIiqiZqJ0Dh4eEAgLi4OISFhcHc3Fx5TCaTwcPDA/369dPoxbOysiCXy+Hg4KBS7uDggISEBI2u9TgKhQJjx45Fhw4d0KJFi0rrzJgxA9OmTdPK61HtIoTA4gPXMG/fFQBAmK8DFkQEwFTGmV5ERHWZ2gnQ1KlTAZR1O0VERMDEpHb8dTxixAjEx8fj6NGjj60zefJkREZGKp/n5OTA1ZXbG9R1xaUKTNp2Httiy2Z6DevYCJO6c7AzEZE+0Hgl6MGDB2vtxW1tbWFgYID09HSV8vT09McOcNbEyJEjsXv3bhw5cgQuLi6PrWdsbAxjYy5sp08eFBRj+NoYnLh+DwZSCab19sVb7d11HRYRET0nGs8Ck8vlmDNnDtq1awdHR0c0aNBA5aEJmUyGwMBAREVFKcsUCgWioqIQHBysaWhKQgiMHDkS27dvx4EDB+Dp6Vnla1Hdc/Nu2UyvE9fvwdzYEKveacvkh4hIz2icAE2bNg3z5s1DREQEsrOzERkZiddeew1SqRSff/65xgFERkZi5cqV+OGHH3Dp0iW8//77yM/PV06pHzRokMog6eLiYsTFxSEuLg7FxcVITk5GXFwcrl27pqwzYsQIrF27FuvXr4eFhQXS0tKQlpaGhw8fahwf1S0xN++h7zfHcT0zH05WJtjyfjBCmtg9/UQiIqpTNJ4G7+XlhUWLFqFnz56wsLBAXFycsuzEiRNYv369xkEsWbIEs2fPRlpaGvz9/bFo0SIEBQUBADp16gQPDw+sWbMGAHDjxo1KW3RCQkJw6NChspuSVD6GY/Xq1XjnnXeeGg+nwddNv5xLwfjN51BcqkBLZyt8P7gN7C1rx1g2IiJ6Ok2+vzVOgMzMzHDp0iW4ubmhYcOG+PXXX9G6dWtcv34dAQEBlS6SWNswAapbhBD45lAiZu8tWw28a3MHLHzDH/VkGg+BIyKiGkyT72+Nu8BcXFyQmpoKoKw16I8//gAAnD59mgOJqcYplSswcet5ZfLz3oueWP5WIJMfIiI9p3EC1LdvX+Wg5VGjRmHKlCnw9vbGoEGD8O6772o9QKKqEkLgk+3x2HTmDqQS4Is+vpjyanMYcJo7EZHe07gL7N+io6MRHR0Nb29v9OrVS1tx6RS7wOqGeX9cxqID1yCVAN8MbI3uLRrqOiQiIqpG1bIVxuMEBwc/05R1ouqw9sRNLDpQNjPwy/CWTH6IiEiFWgnQrl271L5g7969qxwMkTbsiU/DZzvjAQBjunjjzSDu5k5ERKrUSoDK9wF7GolEArlc/izxED2T0zfuYfSGs1AIYEA7V4wN9dZ1SEREVAOplQApFIrqjoPomV1Jz8V7a06juFSB0GYO+F+fFo9dE4qIiPSbxrPAiGqi1OyHGLzqFHIKSxHoXh+LBwTA0IC/3kREVDmNB0F/8cUXTzz+2WefVTkYoqrILijB4FWnkJpdCC87M3w/uA1MZQa6DouIiGowjROg7du3qzwvKSlBUlISDA0N4eXlxQSInqvCEjmG/ngGV9Lz4GBpjB/ebQfrejJdh0VERDWcxgnQ2bNnK5Tl5OTgnXfeQd++fbUSFJE65AqBMRvO4tSNe7AwMcQP77aDS/16ug6LiIhqAa0MkrC0tMS0adMwZcoUbVyO6KmEEPh81wXsvZAOmYEUK95uAx9HLlpJRETq0doo0ezs7DqxESrVDksPXsNPJ25CIgHmR/gj2MtG1yEREVEtonEX2KJFi1SeCyGQmpqKn376CT169NBaYESPs+n0bcz54woAYOqrzdGzFVd5JiIizWicAM2fP1/luVQqhZ2dHQYPHozJkydrLTCiyhxISMfk7X8BAN7v5IV3OnjqOCIiIqqNNE6AkpKSqiMOoqc6e+s+PlgXC7lC4LXWzvgorKmuQyIiolqKK8VRrZCYmYd315xGYYkCIU3sMKtfK67yTEREVaZxC1BhYSEWL16MgwcPIiMjo8I2GbGxsVoLjggAMnIKMej7U7hfUAI/Fyt8M7A1jLjKMxERPQONE6D33nsPf/zxB/7zn/+gXbt2/CucqlVOYQkGrz6N5AcP4WFTD6veaQszY41/bYmIiFRo/E2ye/du/Pbbb+jQoUN1xEOkVFQqx/CfYnApNQe25jL8+G4QbMyNdR0WERHVARr3Izg7O8PCwqI6YiFSUigExm86h+OJd2EmM8CaIe3gZsNVnomISDs0ToDmzp2LiRMn4ubNm9URDxGEEPjy10vYfT4VhlIJlr8diBbOVroOi4iI6hCNu8DatGmDwsJCNGrUCPXq1YORkZHK8Xv37mktONJPK/+8jlXHypZbmNPfDy952+k4IiIiqms0ToAGDBiA5ORkfPXVV3BwcOAgaNKq7Wfv4KvfEgAAn7zSDOEBzjqOiIiI6iKNE6Djx48jOjoafn5+1REP6bEjVzIxYfN5AMB7L3piaMdGOo6IiIjqKo3HAPn4+ODhw4fVEQvpsb/uZGP42hiUKgR6+Tnhk1ea6TokIiKqwzROgGbOnInx48fj0KFDuHv3LnJyclQeRJq6eTcfQ9acQkGxHB0a22BO/1aQStm1SkRE1UcihBCanCCVluVM/x77I4SARCKBXC7XXnQ6kpOTAysrK2RnZ8PS0lLX4dRp2Q9L0GfJUdy4W4DmDS2x8f/aw8LE6OknEhER/Ysm398ajwE6ePBglQMjepQQAh9v/ws37hbA2doUa4a0ZfJDRETPhcYJUEhISHXEQXpoS8wd/Pr3Wj9LB7aGvaWJrkMiIiI9oXECdOTIkSce79ixY5WDIf2RlJWPqbsuAADGdW0Cf1dr3QZERER6ReMEqFOnThXKHh0PVBfGAFH1Ki5VYMyGsygoliPIswGGh3jpOiQiItIzGs8Cu3//vsojIyMDe/bsQdu2bfHHH39UKYilS5fCw8MDJiYmCAoKwqlTpx5b98KFC+jXrx88PDwgkUiwYMGCZ74mPV/z91/B+TvZsDI1wvwIfxhwxhcRET1nGidAVlZWKg9bW1t07doVs2bNwkcffaRxABs3bkRkZCSmTp2K2NhY+Pn5ISwsDBkZGZXWLygoQKNGjTBz5kw4Ojpq5Zr0/By/loXlhxMBADNfawkna1MdR0RERPpI4wTocRwcHHD58mWNz5s3bx6GDh2KIUOGoHnz5li+fDnq1auHVatWVVq/bdu2mD17Nt544w0YGxtr5Zr0fNzPL8a4TXEQAhjQzhU9WjbUdUhERKSnNB4DdP78eZXnQgikpqZi5syZ8Pf31+haxcXFiImJweTJk5VlUqkUoaGhiI6O1jS0Kl+zqKgIRUVFyudc0FH7hBCYuPU80nOK0MjODFNeba7rkIiISI9pnAD5+/tDIpHg3+sntm/fXuMWlqysLMjlcjg4OKiUOzg4ICEhQdPQqnzNGTNmYNq0aVV6PVLP+lO38MfFdBgZSLDojQDUk2n8q0dERKQ1Gn8LJSUlqTyXSqWws7ODiUntXcNl8uTJiIyMVD7PycmBq6urDiOqW65l5OJ/uy8CAD4K80ELZysdR0RERPpO4wTI3d1day9ua2sLAwMDpKenq5Snp6c/doBzdVzT2Nj4seOJ6NkUlcox6uc4FJYo8JK3Ld570VPXIREREWk+CHr06NFYtGhRhfIlS5Zg7NixGl1LJpMhMDAQUVFRyjKFQoGoqCgEBwdrGlq1XZOq7us9l3EpNQcNzGSY29+Pm5wSEVGNoHECtHXrVnTo0KFC+QsvvIAtW7ZoHEBkZCRWrlyJH374AZcuXcL777+P/Px8DBkyBAAwaNAglQHNxcXFiIuLQ1xcHIqLi5GcnIy4uDhcu3ZN7WvS83Hocga+P1rWZTr7P6241QUREdUYGneB3b17F1ZWFcdwWFpaIisrS+MAIiIikJmZic8++wxpaWnw9/fHnj17lIOYb926pdyBHgBSUlIQEBCgfD5nzhzMmTMHISEhOHTokFrXpOqXmVuEDzefAwAMDnZHl2Z874mIqOaQiH9P53qKFi1aYPjw4Rg5cqRK+eLFi7Fs2TJcvHhRqwHqQk5ODqysrJCdnQ1LS0tdh1PrCCHw7prTOHg5E00dLLBzZAeYGBnoOiwiIqrjNPn+1rgFKDIyEiNHjkRmZiZefvllAEBUVBTmzp372G0pSL/8cPwGDl7OhMxQioUD/Jn8EBFRjaNxAvTuu++iqKgI06dPx//+9z8AgIeHB5YtW4ZBgwZpPUCqXS6l5uCr38vWW/rklWbwcWQLGhER1Twad4E9KjMzE6ampjA3N9dmTDrHLrCqKSyRo9fio7iakYeXfezx/eA2kEg464uIiJ6Pau0Ce5Sdnd2znE51zPRfL+FqRh7sLIwx+z+tmPwQEVGNpbXNUEm/7buYjp9O3AQAzO3vBxtzLixJREQ1FxMgembpOYX4aEvZlPf/vuiJjk3YMkhERDUbEyB6JgqFwPhN53C/oATNG1piQvemug6JiIjoqZgA0TP57uh1HL2WBRMjKRYNCICxIae8ExFRzafWIOjK9v56nNGjR1c5GKpd/rqTjdl7LwMApvbyRWP7ujUbkIiI6i61EqD58+erPM/MzERBQQGsra0BAA8ePEC9evVgb2/PBEhP5BeVYvSGsyiRC3T3dcQbbV11HRIREZHa1OoCS0pKUj6mT58Of39/XLp0Cffu3cO9e/dw6dIltG7dWrkwItV9X/xyEUlZ+XC0NMHMfi055Z2IiGoVjRdC9PLywpYtW1Q2JAWAmJgY/Oc//0FSUpJWA9QFLoT4ZL/9lYoP1sVCIgHW/7c9gr1sdB0SERGRRt/fGg+CTk1NRWlpaYVyuVyO9PR0TS9HtUzKg4eYtPU8AOD9EC8mP0REVCtpnAB16dIF//d//4fY2FhlWUxMDN5//32EhoZqNTiqWeQKgbEb45BTWAo/FyuM69pE1yERERFVicYJ0KpVq+Do6Ig2bdrA2NgYxsbGaNeuHRwcHPDdd99VR4xUQyw7dA2nku7BTGaAhW8EwMiAqygQEVHtpPFeYHZ2dvjtt99w5coVJCSU7frt4+ODJk3YGlCXxd66j/n7rwIAvujTAh62ZjqOiIiIqOqqvBmqh4cHhBDw8vKCoeEz7alKNVxuYQnGbDgLuUKgt58TXmvtrOuQiIiInonGfRgFBQV47733UK9ePfj6+uLWrVsAgFGjRmHmzJlaD5B0b+quC7h97yGcrU3xZd8WnPJORES1nsYJ0OTJk3Hu3DkcOnQIJiYmyvLQ0FBs3LhRq8GR7l3PzMO22GRIJMDCN/xhaWKk65CIiIiemcZ9Vzt27MDGjRvRvn17lZYAX19fJCYmajU40r2Np28DADo3tUcbjwY6joaIiEg7NG4ByszMhL29fYXy/Px8do3UMcWlCmyNvQMA3OqCiIjqFI0ToDZt2uDXX39VPi9Per777jsEBwdrLzLSuahL6cjKK4adhTE6+1RMeomIiGorjbvAvvrqK/To0QMXL15EaWkpFi5ciIsXL+L48eM4fPhwdcRIOrLh7+6v/oEuXPOHiIjqFI2/1V588UXExcWhtLQULVu2xB9//AF7e3tER0cjMDCwOmIkHbhzvwBHrmYCACLY/UVERHVMlRbw8fLywsqVK7UdC9Ugm8/cgRDAC142cLfhoodERFS3aNwCZGBggIyMjArld+/ehYGBgVaCIt2SKwQ2nynr/mLrDxER1UUaJ0BCiErLi4qKIJPJnjkg0r0jVzORkl0I63pGCPN11HU4REREWqd2F9iiRYsAlM36+u6772Bubq48JpfLceTIEfj4+Gg/QnruNpwqW927b4AzTIzYqkdERHWP2gnQ/PnzAZS1AC1fvlylu0smk8HDwwPLly/XfoT0XGXkFiLqUlkX5xtt3XQcDRERUfVQOwFKSkoCAHTu3Bnbtm1D/fr1qy0o0p2tMckoVQgEuFmjqaOFrsMhIiKqFhrPAjt48GB1xEE1gBACG0+XdX8NYOsPERHVYRoPgpbL5fj+++/x5ptvIjQ0FC+//LLKoyqWLl0KDw8PmJiYICgoCKdOnXpi/c2bN8PHxwcmJiZo2bIlfvvtN5XjeXl5GDlyJFxcXGBqaormzZuze04NJ67fw427BTCTGaBnq4a6DoeIiKjaaJwAjRkzBmPGjIFcLkeLFi3g5+en8tDUxo0bERkZialTpyI2NhZ+fn4ICwurdKo9ABw/fhwDBgzAe++9h7NnzyI8PBzh4eGIj49X1omMjMSePXuwdu1aXLp0CWPHjsXIkSOxa9cujePTJ+WtP739nWFmXKUlooiIiGoFiXjcvPbHsLW1xY8//ohXXnlFKwEEBQWhbdu2WLJkCQBAoVDA1dUVo0aNwqRJkyrUj4iIQH5+Pnbv3q0sa9++Pfz9/ZWtPC1atEBERASmTJmirBMYGIgePXrgyy+/fGpMOTk5sLKyQnZ2NiwtLZ/1FmuFBwXFaPdVFIpLFdg5ogP8XK11HRIREZFGNPn+1rgFSCaToXHjxlUO7lHFxcWIiYlBaGjoPwFJpQgNDUV0dHSl50RHR6vUB4CwsDCV+i+88AJ27dqF5ORkCCFw8OBBXLlyBd26ddNK3HXRjrPJKC5VoFlDS7RysdJ1OERERNVK4wRo/PjxWLhw4WMXRNREVlYW5HI5HBwcVModHByQlpZW6TlpaWlPrb948WI0b94cLi4ukMlk6N69O5YuXYqOHTtWes2ioiLk5OSoPPSJEEK58ekbbV0hkUh0HBEREVH10nigx9GjR3Hw4EH8/vvv8PX1hZGRkcrxbdu2aS24qlq8eDFOnDiBXbt2wd3dHUeOHMGIESPg5ORUofUIAGbMmIFp06bpINKa4dydbCSk5cLYUIpwf2ddh0NERFTtNE6ArK2t0bdvX628uK2tLQwMDJCenq5Snp6eDkfHyrdgcHR0fGL9hw8f4uOPP8b27dvRs2dPAECrVq0QFxeHOXPmVJoATZ48GZGRkcrnOTk5cHXVnz2wyld+fqVlQ1jVM3pKbSIiotpP4wRo9erVWntxmUyGwMBAREVFITw8HEDZIOioqCiMHDmy0nOCg4MRFRWFsWPHKsv27duH4OBgAEBJSQlKSkoglar27hkYGEChUFR6TWNjYxgbGz/7DdVCeUWl2HUuBUBZ9xcREZE+0Plc58jISAwePBht2rRBu3btsGDBAuTn52PIkCEAgEGDBsHZ2RkzZswAUDYNPyQkBHPnzkXPnj2xYcMGnDlzBitWrAAAWFpaIiQkBBMmTICpqSnc3d1x+PBh/Pjjj5g3b57O7rOm2n0uBQXFcjSyNUM7zwa6DoeIiOi50DgB8vT0fOIg2evXr2t0vYiICGRmZuKzzz5DWloa/P39sWfPHuVA51u3bqm05rzwwgtYv349Pv30U3z88cfw9vbGjh070KJFC2WdDRs2YPLkyRg4cCDu3bsHd3d3TJ8+HcOHD9fwbuu+8sHPERz8TEREekTjdYAWLlyo8rykpARnz57Fnj17MGHChErX7qlt9GUdoIS0HHRf8CcMpRJET+4COwv97AYkIqK6QZPvb41bgMaMGVNp+dKlS3HmzBlNL0c6tOFUWetP1+YOTH6IiEivaLwO0OP06NEDW7du1dblqJoVlsix/WwygLLuLyIiIn2itQRoy5YtaNCAg2hri70X0pD9sATO1qZ4ydtO1+EQERE9Vxp3gQUEBKgMlhVCIC0tDZmZmfjmm2+0GhxVn5//XvunfxsXGEg5+JmIiPSLxglQ+Xo95aRSKezs7NCpUyf4+PhoKy6qRklZ+Thx/R4kEuD1Nuz+IiIi/aNxAjR16tTqiIOeo41/T30PaWIHJ2tTHUdDRET0/FVpIUS5XI4dO3bg0qVLAABfX1/07t0bBgYGWg2OtK9ErsCWmDsAgDfauuk4GiIiIt3QOAG6du0aXnnlFSQnJ6Np06YAyjYTdXV1xa+//govLy+tB0naE3UpA1l5RbA1N0aXZva6DoeIiEgnNJ4FNnr0aHh5eeH27duIjY1FbGwsbt26BU9PT4wePbo6YiQt2ni6bPDzfwJdYGSgtUmAREREtYrGLUCHDx/GiRMnVKa829jYYObMmejQoYNWgyPtSnnwEIevZALg2j9ERKTfNG4CMDY2Rm5uboXyvLw8yGQyrQRF1WPzmTtQCKB9owbwtDXTdThEREQ6o3EC9Oqrr2LYsGE4efIkhBAQQuDEiRMYPnw4evfuXR0xkhbIFQKbzpTN/uLgZyIi0ncaJ0CLFi2Cl5cXgoODYWJiAhMTE3To0AGNGzeusFEq1RxHr2Uh+cFDWJkaoXsLR12HQ0REpFMajwGytrbGzp07ce3aNeU0+GbNmqFx48ZaD460Z8PfKz/3DXCGiRGXKyAiIv1WpXWAAKBx48ZMemqJrLwi7LuYDoCDn4mIiIAqdIH169cPs2bNqlD+9ddfo3///loJirRra8wdlCoE/Fyt0ayhpa7DISIi0jmNE6AjR47glVdeqVDeo0cPHDlyRCtBkfYIIZRbXwxg6w8RERGAKiRAj5vubmRkhJycHK0ERdpzKukermflo57MAK/6Oek6HCIiohpB4wSoZcuW2LhxY4XyDRs2oHnz5loJirSnvPWnt58TzI2rPOSLiIioTtH4G3HKlCl47bXXkJiYiJdffhkAEBUVhZ9//hmbN2/WeoBUddkFJfj1r1QAHPxMRET0KI0ToF69emHHjh346quvsGXLFpiamqJVq1bYv38/QkJCqiNGqqKd55JRVKqAj6MF/F2tdR0OERFRjVGlPpGePXuiZ8+e2o6FtEgIgZ9PlXV/RbR1hUQi0XFERERENYfGY4Bu376NO3fuKJ+fOnUKY8eOxYoVK7QaGD2bv5KzcSk1BzJDKfoGOOs6HCIiohpF4wTozTffxMGDBwEAaWlpCA0NxalTp/DJJ5/giy++0HqAVDXlrT89WjjCuh43qSUiInqUxglQfHw82rVrBwDYtGkTWrZsiePHj2PdunVYs2aNtuOjKsgvKsWuuGQA3PiUiIioMhonQCUlJTA2NgYA7N+/X7kDvI+PD1JTU7UbHVXJr+dTkV8sh4dNPbRv1EDX4RAREdU4GidAvr6+WL58Of7880/s27cP3bt3BwCkpKTAxsZG6wGS5jacLtv4NKKtGwc/ExERVULjBGjWrFn49ttv0alTJwwYMAB+fn4AgF27dim7xkh3rqTnIvbWAxhKJegXyMHPREREldF4GnynTp2QlZWFnJwc1K9fX1k+bNgw1KtXT6vBkeY2/D34uUsze9hbmOg4GiIiopqpSusAGRgYqCQ/AODh4aGNeOgZFJbIse1s2RIFHPxMRET0eGolQK1bt0ZUVBTq16+PgICAJ44riY2N1VpwpJk/LqbjQUEJGlqZoGMTO12HQ0REVGOplQD16dNHOfMrPDy8OuOhZ7DhVNng5/5tXGEg5eBnIiKix5EIIYSug1i6dClmz56NtLQ0+Pn5YfHixU8cUL1582ZMmTIFN27cgLe3N2bNmoVXXnlFpc6lS5cwceJEHD58GKWlpWjevDm2bt0KN7endw3l5OTAysoK2dnZsLS0fOb7ex5u3s1HyOxDkEiAPz/qDJf6HI9FRET6RZPvb41ngWnbxo0bERkZialTpyI2NhZ+fn4ICwtDRkZGpfWPHz+OAQMG4L333sPZs2cRHh6O8PBwxMfHK+skJibixRdfhI+PDw4dOoTz589jypQpMDGpu4OCN54uG/z8krcdkx8iIqKnUKsFqH79+mqvJ3Pv3j2NAggKCkLbtm2xZMkSAIBCoYCrqytGjRqFSZMmVagfERGB/Px87N69W1nWvn17+Pv7Y/ny5QCAN954A0ZGRvjpp580iqVcbWsBKpUrEDzzADJzi7BsYGv0aNlQ1yERERE9d5p8f6s1BmjBggXKn+/evYsvv/wSYWFhCA4OBgBER0dj7969mDJlikaBFhcXIyYmBpMnT1aWSaVShIaGIjo6utJzoqOjERkZqVIWFhaGHTt2AChLoH799Vd89NFHCAsLw9mzZ+Hp6YnJkyc/dvxSUVERioqKlM9zcnI0ug9dO5CQgczcItiYydClmYOuwyEiIqrx1EqABg8erPy5X79++OKLLzBy5Ehl2ejRo7FkyRLs378f48aNU/vFs7KyIJfL4eCg+qXt4OCAhISESs9JS0urtH5aWhoAICMjA3l5eZg5cya+/PJLzJo1C3v27MFrr72GgwcPIiQkpMI1Z8yYgWnTpqkdd01T3v31n0AXyAx13qtJRERU42n8bbl3717l9heP6t69O/bv36+VoJ6FQqEAUDZzbdy4cfD398ekSZPw6quvKrvI/m3y5MnIzs5WPm7fvv08Q34mDwqKcfhKJoCy2V9ERET0dBonQDY2Nti5c2eF8p07d2q8F5itrS0MDAyQnp6uUp6eng5HR8dKz3F0dHxifVtbWxgaGqJ58+YqdZo1a4Zbt25Vek1jY2NYWlqqPGqLfRfTUaoQ8HG0QGN7c12HQ0REVCtovBL0tGnT8N///heHDh1CUFAQAODkyZPYs2cPVq5cqdG1ZDIZAgMDERUVpRyfo1AoEBUVpdLF9qjg4GBERUVh7NixyrJ9+/YpxyPJZDK0bdsWly9fVjnvypUrcHd31yi+2uD3+LKuv1c48JmIiEhtGidA77zzDpo1a4ZFixZh27ZtAMpaV44ePapMiDQRGRmJwYMHo02bNmjXrh0WLFiA/Px8DBkyBAAwaNAgODs7Y8aMGQCAMWPGICQkBHPnzkXPnj2xYcMGnDlzBitWrFBec8KECYiIiEDHjh3RuXNn7NmzB7/88gsOHTqkcXw1WU5hCf68Wtb99UrLylvMiIiIqKIq7QUWFBSEdevWaSWAiIgIZGZm4rPPPkNaWhr8/f2xZ88e5UDnW7duQSr9p6fuhRdewPr16/Hpp5/i448/hre3N3bs2IEWLVoo6/Tt2xfLly/HjBkzMHr0aDRt2hRbt27Fiy++qJWYa4qoS+kokQt425ujsb2FrsMhIiKqNWrEStA1TW1ZB2joj2ew72I6RnfxRmTXJroOh4iISKdq1UrQVDV5RaXK2V/s/iIiItIME6Ba6kBCBopLFWhka4amDuz+IiIi0gQToFrq979SAQA9WjqqvU0JERERlWECVAsVFJfi4OWyzWJ7tOD0dyIiIk2pNQvstddeU/uC5VPjqfocupyJwhIF3BrUg69TzR2kTUREVFOp1QJkZWWlfFhaWiIqKgpnzpxRHo+JiUFUVBSsrKyqLVD6x2/s/iIiInomarUArV69WvnzxIkT8frrr2P58uUwMDAAAMjlcnzwwQc1esp4XVFYIseBhLLur1fY/UVERFQlGo8BWrVqFT788ENl8gMABgYGiIyMxKpVq7QaHFV06HImCorlcLY2RSsXtrgRERFVhcYJUGlpKRISEiqUJyQkKHdip+rze/zf3V8t2P1FRERUVRpvhTFkyBC89957SExMRLt27QCUbYY6c+ZM5f5dVD0KS+SIuvT37C9ufkpERFRlGidAc+bMgaOjI+bOnYvU1LLWiIYNG2LChAkYP3681gOkfxy9moW8olI4WpogwNVa1+EQERHVWhonQFKpFB999BE++ugj5OTkAAAHPz8nv/3d/dW9hSOkUnZ/ERERVVWVFkIsLS3F/v378fPPPyvHoaSkpCAvL0+rwdE/iksV2HcxHQDwCru/iIiInonGLUA3b95E9+7dcevWLRQVFaFr166wsLDArFmzUFRUhOXLl1dHnHrvWGIWcgtLYWdhjED3+roOh4iIqFbTuAVozJgxaNOmDe7fvw9TU1Nled++fREVFaXV4Ogf5Xt/dfd1hAG7v4iIiJ6Jxi1Af/75J44fPw6ZTKZS7uHhgeTkZK0FRv8okSvwx9/dXz1aOuo4GiIiotpP4xYghUIBuVxeofzOnTuwsLDQSlCk6sT1u3hQUAIbMxnaeTTQdThERES1nsYJULdu3bBgwQLlc4lEgry8PEydOhWvvPKKNmOjv/32VxoAIKyFIwwNqjRunYiIiB6hcRfY3LlzERYWhubNm6OwsBBvvvkmrl69CltbW/z888/VEaNeK5Ur8MeFsgSIe38RERFph8YJkIuLC86dO4eNGzfi3LlzyMvLw3vvvYeBAweqDIom7TiVdA9384tRv54Rghqx+4uIiEgbNE6AAMDQ0BADBw7EwIEDtR0P/Uv54ofdmjvCiN1fREREWqHxN6qBgQE6d+6Me/fuqZSnp6er7BBPz06uENgTz9lfRERE2qZxAiSEQFFREdq0aYMLFy5UOEbac+bGPWTlFcHSxBAveNnqOhwiIqI6Q+MESCKRYOvWrejVqxeCg4Oxc+dOlWOkPb/Hlw1+7trcETJDdn8RERFpS5VagAwMDLBw4ULMmTMHERER+PLLL9n6o2UKhcDvf4//eYXdX0RERFpVpUHQ5YYNGwZvb2/0798fR44c0VZMBODs7ftIzymCubEhXvRm9xcREZE2adwC5O7urjLYuXPnzjhx4gRu376t1cD0Xfnih6HN7GFsyMHlRERE2qRxC1BSUlKFssaNG+Ps2bNIT0/XSlD6Tgih3Py0R0sufkhERKRtWhtZa2JiAnd3d21dTq+du5ONlOxC1JMZIKSJna7DISIiqnPUagFq0KABrly5AltbW9SvX/+Js73+vT4Qaa689edlH3uYGLH7i4iISNvUSoDmz5+v3On90Y1QqXocupwJAOjegrO/iIiIqoNaCdDgwYMr/Vlbli5ditmzZyMtLQ1+fn5YvHgx2rVr99j6mzdvxpQpU3Djxg14e3tj1qxZj92Jfvjw4fj2228xf/58jB07Vuuxa1thiRzXMvMAAIHu9XUcDRERUd2k1hignJwctR+a2rhxIyIjIzF16lTExsbCz88PYWFhyMjIqLT+8ePHMWDAALz33ns4e/YswsPDER4ejvj4+Ap1t2/fjhMnTsDJyUnjuHTlWkYe5AoB63pGcLQ00XU4REREdZJaCZC1tTXq16//xEd5HU3NmzcPQ4cOxZAhQ9C8eXMsX74c9erVw6pVqyqtv3DhQnTv3h0TJkxAs2bN8L///Q+tW7fGkiVLVOolJydj1KhRWLduHYyMjDSOS1cuppQlkc0bWnJlbSIiomqiVhfYwYMHq+XFi4uLERMTg8mTJyvLpFIpQkNDER0dXek50dHRiIyMVCkLCwvDjh07lM8VCgXefvttTJgwAb6+vtUSe3W5mFqWADVraKnjSIiIiOoutRKgkJCQannxrKwsyOVyODg4qJQ7ODggISGh0nPS0tIqrZ+WlqZ8PmvWLBgaGmL06NFqxVFUVISioiLl86p05WlLeQLUnAkQERFRtanyVhgFBQW4desWiouLVcpbtWr1zEE9i5iYGCxcuBCxsbFqdyHNmDED06ZNq+bInk4IgUtsASIiIqp2Gi+EmJmZiVdffRUWFhbw9fVFQECAykMTtra2MDAwqLCCdHp6OhwdK58C7ujo+MT6f/75JzIyMuDm5gZDQ0MYGhri5s2bGD9+PDw8PCq95uTJk5Gdna186Gpbjzv3HyK3sBRGBhI0tjfXSQxERET6QOMEaOzYsXjw4AFOnjwJU1NT7NmzBz/88AO8vb2xa9cuja4lk8kQGBiIqKgoZZlCoUBUVBSCg4MrPSc4OFilPgDs27dPWf/tt9/G+fPnERcXp3w4OTlhwoQJ2Lt3b6XXNDY2hqWlpcpDF8pbfxrbW0BmqLVFuomIiOhfNO4CO3DgAHbu3Ik2bdpAKpXC3d0dXbt2haWlJWbMmIGePXtqdL3IyEgMHjwYbdq0Qbt27bBgwQLk5+djyJAhAIBBgwbB2dkZM2bMAACMGTMGISEhmDt3Lnr27IkNGzbgzJkzWLFiBQDAxsYGNjY2Kq9hZGQER0dHNG3aVNPbfa44/oeIiOj50DgBys/Ph729PQCgfv36yMzMRJMmTdCyZUvExsZqHEBERAQyMzPx2WefIS0tDf7+/tizZ49yoPOtW7cglf7TGvLCCy9g/fr1+PTTT/Hxxx/D29sbO3bsQIsWLTR+7Zrmn/E/FjqOhIiIqG7TOAFq2rQpLl++DA8PD/j5+eHbb7+Fh4cHli9fjoYNq7Zz+ciRIzFy5MhKjx06dKhCWf/+/dG/f3+1r3/jxo0qxfW8KVuAnNgCREREVJ00ToDGjBmD1NSyzTqnTp2K7t27Y926dZDJZFizZo2249MbuYUluH3vIQB2gREREVU3jROgt956S/lzYGAgbt68iYSEBLi5ucHW1larwemThLRcAICTlQms68l0HA0REVHdVuV1gMrVq1cPrVu31kYseq18Cwyu/0NERFT9NE6AhBDYsmULDh48iIyMDCgUCpXj27Zt01pw+uQSx/8QERE9NxonQGPHjsW3336Lzp07w8HBgRt2agn3ACMiInp+NE6AfvrpJ2zbtg2vvPJKdcSjl0rlClz+ewwQB0ATERFVP42XG7ayskKjRo2qIxa9lZSVj6JSBcxkBnBrUE/X4RAREdV5GidAn3/+OaZNm4aHDx9WRzx6qbz7y6ehJaRSdikSERFVN427wF5//XX8/PPPsLe3h4eHB4yMjFSOV2U1aH13kStAExERPVcaJ0CDBw9GTEwM3nrrLQ6C1pJLqeXjf6x0HAkREZF+0DgB+vXXX7F37168+OKL1RGPXvpnDSC2ABERET0PGo8BcnV1haUlZyppS0ZuIbLyiiCVAD6OfF+JiIieB40ToLlz5+Kjjz6qNRuM1nTl3V8etmYwlRnoOBoiIiL9UKW9wAoKCuDl5YV69epVGAR97949rQWnD5QrQHP9HyIioudG4wRowYIF1RCG/uIeYERERM+fRglQSUkJDh8+jClTpsDT07O6YtIr3AOMiIjo+dNoDJCRkRG2bt1aXbHoncISORIz8wCwC4yIiOh50ngQdHh4OHbs2FENoeifK+m5UAjAxkwGewtjXYdDRESkNzQeA+Tt7Y0vvvgCx44dQ2BgIMzMzFSOjx49WmvB1XWPjv/hgpJERETPj8YJ0Pfffw9ra2vExMQgJiZG5ZhEImECpAGO/yEiItINjROgpKSk6ohDL3EPMCIiIt3QeAzQo4QQEEJoKxa9olAI7gFGRESkI1VKgH788Ue0bNkSpqamMDU1RatWrfDTTz9pO7Y67c79h8grKoXMQIpGdmZPP4GIiIi0RuMusHnz5mHKlCkYOXIkOnToAAA4evQohg8fjqysLIwbN07rQdZF5d1fTRzNYWTwTA1xREREpCGNE6DFixdj2bJlGDRokLKsd+/e8PX1xeeff84ESE3K8T/cAJWIiOi507jpITU1FS+88EKF8hdeeAGpqalaCUofcAYYERGR7micADVu3BibNm2qUL5x40Z4e3trJSh9wD3AiIiIdEfjLrBp06YhIiICR44cUY4BOnbsGKKioipNjKii7IclSH7wEAATICIiIl3QuAWoX79+OHnyJGxtbbFjxw7s2LEDtra2OHXqFPr27VsdMdY55d1fztamsDI10nE0RERE+kfjFiAACAwMxNq1a7Udi97g+B8iIiLd4vxrHeD4HyIiIt1SuwVIKpU+dcNOiUSC0tLSZw6qrruU9ncLEBMgIiIinVC7BWj79u3Ytm1bpY8JEybA2NgYhoZV6lHD0qVL4eHhARMTEwQFBeHUqVNPrL9582b4+PjAxMQELVu2xG+//aY8VlJSgokTJ6Jly5YwMzODk5MTBg0ahJSUlCrFpm0lcgWupOUBYAJERESkK2onQH369Knw8PHxwZo1azBnzhz0798fly9f1jiAjRs3IjIyElOnTkVsbCz8/PwQFhaGjIyMSusfP34cAwYMwHvvvYezZ88iPDwc4eHhiI+PBwAUFBQgNjYWU6ZMQWxsLLZt24bLly+jd+/eGsdWHa5n5qNYroCFsSFc6pvqOhwiIiK9JBFV2M00JSUFU6dOxQ8//ICwsDDMmDEDLVq0qFIAQUFBaNu2LZYsWQIAUCgUcHV1xahRozBp0qQK9SMiIpCfn4/du3cry9q3bw9/f38sX7680tc4ffo02rVrh5s3b8LNze2pMeXk5MDKygrZ2dmwtNRuK832s3cwbuM5tPWoj83DKy4oSURERFWjyfe3RoOgs7OzMXHiRDRu3BgXLlxAVFQUfvnllyonP8XFxYiJiUFoaOg/AUmlCA0NRXR0dKXnREdHq9QHgLCwsMfWL49bIpHA2tq60uNFRUXIyclReVSXf3aAZ/cXERGRrqidAH399ddo1KgRdu/ejZ9//hnHjx/HSy+99EwvnpWVBblcDgcHB5VyBwcHpKWlVXpOWlqaRvULCwsxceJEDBgw4LHZ4IwZM2BlZaV8uLq6VuFu1MMZYERERLqn9qjlSZMmwdTUFI0bN8YPP/yAH374odJ627Zt01pwz6qkpASvv/46hBBYtmzZY+tNnjwZkZGRyuc5OTnVkgQJIbgGEBERUQ2gdgI0aNCgp06D15StrS0MDAyQnp6uUp6eng5HR8dKz3F0dFSrfnnyc/PmTRw4cOCJfYHGxsYwNjau4l2oLyO3CHfziyGVAE0cLKr99YiIiKhyaidAa9as0fqLy2QyBAYGIioqCuHh4QDKBkFHRUVh5MiRlZ4THByMqKgojB07Vlm2b98+BAcHK5+XJz9Xr17FwYMHYWNjo/XYq+Li360/XnbmMDEy0HE0RERE+qtqC/doUWRkJAYPHow2bdqgXbt2WLBgAfLz8zFkyBAAZS1Pzs7OmDFjBgBgzJgxCAkJwdy5c9GzZ09s2LABZ86cwYoVKwCUJT//+c9/EBsbi927d0MulyvHBzVo0AAymUw3Nwrgfn4xzI0NOf6HiIhIx3SeAEVERCAzMxOfffYZ0tLS4O/vjz179igHOt+6dQtS6T9jtV944QWsX78en376KT7++GN4e3tjx44dyploycnJ2LVrFwDA399f5bUOHjyITp06PZf7qsxrrV3QN8AZ+cVyncVAREREVVwHqK6rznWAiIiIqHpU2zpARERERHUBEyAiIiLSO0yAiIiISO8wASIiIiK9wwSIiIiI9A4TICIiItI7TICIiIhI7zABIiIiIr3DBIiIiIj0DhMgIiIi0jtMgIiIiEjvMAEiIiIivcMEiIiIiPSOoa4DqImEEADKdpUlIiKi2qH8e7v8e/xJmABVIjc3FwDg6uqq40iIiIhIU7m5ubCysnpiHYlQJ03SMwqFAikpKbCwsIBEInnm6+Xk5MDV1RW3b9+GpaWlFiKs2Xi/dZc+3SvA+63L9OleAf25XyEEcnNz4eTkBKn0yaN82AJUCalUChcXF61f19LSsk7/4v0b77fu0qd7BXi/dZk+3SugH/f7tJafchwETURERHqHCRARERHpHSZAz4GxsTGmTp0KY2NjXYfyXPB+6y59uleA91uX6dO9Avp3v+rgIGgiIiLSO2wBIiIiIr3DBIiIiIj0DhMgIiIi0jtMgIiIiEjvMAF6DpYuXQoPDw+YmJggKCgIp06d0nVIz2zGjBlo27YtLCwsYG9vj/DwcFy+fFmlTqdOnSCRSFQew4cP11HEz+bzzz+vcC8+Pj7K44WFhRgxYgRsbGxgbm6Ofv36IT09XYcRPxsPD48K9yuRSDBixAgAtfuzPXLkCHr16gUnJydIJBLs2LFD5bgQAp999hkaNmwIU1NThIaG4urVqyp17t27h4EDB8LS0hLW1tZ47733kJeX9xzvQn1Put+SkhJMnDgRLVu2hJmZGZycnDBo0CCkpKSoXKOy34eZM2c+5ztRz9M+33feeafCvXTv3l2lTm35fJ92r5X9G5ZIJJg9e7ayTm36bLWNCVA127hxIyIjIzF16lTExsbCz88PYWFhyMjI0HVoz+Tw4cMYMWIETpw4gX379qGkpATdunVDfn6+Sr2hQ4ciNTVV+fj66691FPGz8/X1VbmXo0ePKo+NGzcOv/zyCzZv3ozDhw8jJSUFr732mg6jfTanT59Wudd9+/YBAPr376+sU1s/2/z8fPj5+WHp0qWVHv/666+xaNEiLF++HCdPnoSZmRnCwsJQWFiorDNw4EBcuHAB+/btw+7du3HkyBEMGzbsed2CRp50vwUFBYiNjcWUKVMQGxuLbdu24fLly+jdu3eFul988YXK5z1q1KjnEb7Gnvb5AkD37t1V7uXnn39WOV5bPt+n3euj95iamopVq1ZBIpGgX79+KvVqy2erdYKqVbt27cSIESOUz+VyuXBychIzZszQYVTal5GRIQCIw4cPK8tCQkLEmDFjdBeUFk2dOlX4+flVeuzBgwfCyMhIbN68WVl26dIlAUBER0c/pwir15gxY4SXl5dQKBRCiLrz2QIQ27dvVz5XKBTC0dFRzJ49W1n24MEDYWxsLH7++WchhBAXL14UAMTp06eVdX7//XchkUhEcnLyc4u9Kv59v5U5deqUACBu3rypLHN3dxfz58+v3uCqQWX3O3jwYNGnT5/HnlNbP191Pts+ffqIl19+WaWstn622sAWoGpUXFyMmJgYhIaGKsukUilCQ0MRHR2tw8i0Lzs7GwDQoEEDlfJ169bB1tYWLVq0wOTJk1FQUKCL8LTi6tWrcHJyQqNGjTBw4EDcunULABATE4OSkhKVz9nHxwdubm514nMuLi7G2rVr8e6776psDlyXPttySUlJSEtLU/ksraysEBQUpPwso6OjYW1tjTZt2ijrhIaGQiqV4uTJk889Zm3Lzs6GRCKBtbW1SvnMmTNhY2ODgIAAzJ49G6WlpboJUAsOHToEe3t7NG3aFO+//z7u3r2rPFZXP9/09HT8+uuveO+99yocq0ufrSa4GWo1ysrKglwuh4ODg0q5g4MDEhISdBSV9ikUCowdOxYdOnRAixYtlOVvvvkm3N3d4eTkhPPnz2PixIm4fPkytm3bpsNoqyYoKAhr1qxB06ZNkZqaimnTpuGll15CfHw80tLSIJPJKnxhODg4IC0tTTcBa9GOHTvw4MEDvPPOO8qyuvTZPqr886rs32z5sbS0NNjb26scNzQ0RIMGDWr9511YWIiJEydiwIABKhtmjh49Gq1bt0aDBg1w/PhxTJ48GampqZg3b54Oo62a7t2747XXXoOnpycSExPx8ccfo0ePHoiOjoaBgUGd/Xx/+OEHWFhYVOiar0ufraaYANEzGzFiBOLj41XGxABQ6TNv2bIlGjZsiC5duiAxMRFeXl7PO8xn0qNHD+XPrVq1QlBQENzd3bFp0yaYmprqMLLq9/3336NHjx5wcnJSltWlz5bKlJSU4PXXX4cQAsuWLVM5FhkZqfy5VatWkMlk+L//+z/MmDGj1m2t8MYbbyh/btmyJVq1agUvLy8cOnQIXbp00WFk1WvVqlUYOHAgTExMVMrr0merKXaBVSNbW1sYGBhUmA2Unp4OR0dHHUWlXSNHjsTu3btx8OBBuLi4PLFuUFAQAODatWvPI7RqZW1tjSZNmuDatWtwdHREcXExHjx4oFKnLnzON2/exP79+/Hf//73ifXqymdb/nk96d+so6NjhUkMpaWluHfvXq39vMuTn5s3b2Lfvn0qrT+VCQoKQmlpKW7cuPF8AqxGjRo1gq2trfJ3ty5+vn/++ScuX7781H/HQN36bJ+GCVA1kslkCAwMRFRUlLJMoVAgKioKwcHBOozs2QkhMHLkSGzfvh0HDhyAp6fnU8+Ji4sDADRs2LCao6t+eXl5SExMRMOGDREYGAgjIyOVz/ny5cu4detWrf+cV69eDXt7e/Ts2fOJ9erKZ+vp6QlHR0eVzzInJwcnT55UfpbBwcF48OABYmJilHUOHDgAhUKhTARrk/Lk5+rVq9i/fz9sbGyeek5cXBykUmmFrqLa6M6dO7h7967yd7eufb5AWStuYGAg/Pz8nlq3Ln22T6XrUdh13YYNG4SxsbFYs2aNuHjxohg2bJiwtrYWaWlpug7tmbz//vvCyspKHDp0SKSmpiofBQUFQgghrl27Jr744gtx5swZkZSUJHbu3CkaNWokOnbsqOPIq2b8+PHi0KFDIikpSRw7dkyEhoYKW1tbkZGRIYQQYvjw4cLNzU0cOHBAnDlzRgQHB4vg4GAdR/1s5HK5cHNzExMnTlQpr+2fbW5urjh79qw4e/asACDmzZsnzp49q5z1NHPmTGFtbS127twpzp8/L/r06SM8PT3Fw4cPldfo3r27CAgIECdPnhRHjx4V3t7eYsCAAbq6pSd60v0WFxeL3r17CxcXFxEXF6fyb7moqEgIIcTx48fF/PnzRVxcnEhMTBRr164VdnZ2YtCgQTq+s8o96X5zc3PFhx9+KKKjo0VSUpLYv3+/aN26tfD29haFhYXKa9SWz/dpv8tCCJGdnS3q1asnli1bVuH82vbZahsToOdg8eLFws3NTchkMtGuXTtx4sQJXYf0zABU+li9erUQQohbt26Jjh07igYNGghjY2PRuHFjMWHCBJGdna3bwKsoIiJCNGzYUMhkMuHs7CwiIiLEtWvXlMcfPnwoPvjgA1G/fn1Rr1490bdvX5GamqrDiJ/d3r17BQBx+fJllfLa/tkePHiw0t/dwYMHCyHKpsJPmTJFODg4CGNjY9GlS5cK78Hdu3fFgAEDhLm5ubC0tBRDhgwRubm5Oribp3vS/SYlJT323/LBgweFEELExMSIoKAgYWVlJUxMTESzZs3EV199pZIw1CRPut+CggLRrVs3YWdnJ4yMjIS7u7sYOnRohT9Ia8vn+7TfZSGE+Pbbb4Wpqal48OBBhfNr22erbRIhhKjWJiYiIiKiGoZjgIiIiEjvMAEiIiIivcMEiIiIiPQOEyAiIiLSO0yAiIiISO8wASIiIiK9wwSIiIiI9A4TICLSC506dcLYsWN1HQYR1RBMgIiIiEjvMAEiIiIivcMEiIj00q+//gorKyusW7dO16EQkQ4Y6joAIqLnbf369Rg+fDjWr1+PV199VdfhEJEOsAWIiPTK0qVL8cEHH+CXX35h8kOkx9gCRER6Y8uWLcjIyMCxY8fQtm1bXYdDRDrEFiAi0hsBAQGws7PDqlWrIITQdThEpENMgIhIb3h5eeHgwYPYuXMnRo0apetwiEiH2AVGRHqlSZMmOHjwIDp16gRDQ0MsWLBA1yERkQ4wASIivdO0aVMcOHAAnTp1goGBAebOnavrkIjoOZMIdoQTERGRnuEYICIiItI7TICIiIhI7zABIiIiIr3DBIiIiIj0DhMgIiIi0jtMgIiIiEjvMAEiIiIivcMEiIiIiPQOEyAiIiLSO0yAiIiISO8wASIiIiK9wwSIiIiI9M7/AxgmWiSP1mi/AAAAAElFTkSuQmCC",
                   "text/plain": [
                      "<Figure size 640x480 with 1 Axes>"
->>>>>>> fa4f58e2
                   ]
                },
                "metadata": {},
                "output_type": "display_data"
-<<<<<<< HEAD
-            },
-=======
             }
          ],
          "source": [
@@ -848,652 +453,10 @@
          "execution_count": 9,
          "metadata": {},
          "outputs": [
->>>>>>> fa4f58e2
-            {
-               "name": "stdout",
-               "output_type": "stream",
-               "text": [
-<<<<<<< HEAD
-                  "hyperparameters {'regularization_coefficient': 0.02, 'c': 0.01, 'num_iterations': 20}\n"
-               ]
-            },
-            {
-               "data": {
-                  "application/vnd.jupyter.widget-view+json": {
-                     "model_id": "3d4dd6141a6f47fd91c4e77f9242981e",
-                     "version_major": 2,
-                     "version_minor": 0
-                  },
-                  "text/plain": [
-                     "  0%|          | 0/20 [00:00<?, ?it/s]"
-                  ]
-               },
-               "metadata": {},
-               "output_type": "display_data"
-            },
-            {
-               "name": "stdout",
-               "output_type": "stream",
-               "text": [
-                  "hyperparameters {'regularization_coefficient': 0.05, 'c': 0.01, 'num_iterations': 20}\n"
-               ]
-            },
-            {
-               "data": {
-                  "application/vnd.jupyter.widget-view+json": {
-                     "model_id": "aecb84625bdf4ede8c0a75d271d357c0",
-                     "version_major": 2,
-                     "version_minor": 0
-                  },
-                  "text/plain": [
-                     "  0%|          | 0/20 [00:00<?, ?it/s]"
-                  ]
-               },
-               "metadata": {},
-               "output_type": "display_data"
-            },
-            {
-               "name": "stdout",
-               "output_type": "stream",
-               "text": [
-                  "hyperparameters {'regularization_coefficient': 0.001, 'c': 0.05, 'num_iterations': 20}\n"
-               ]
-            },
-            {
-               "data": {
-                  "application/vnd.jupyter.widget-view+json": {
-                     "model_id": "1bf4a42251d142838ca3a8c5c8f09f9f",
-                     "version_major": 2,
-                     "version_minor": 0
-                  },
-                  "text/plain": [
-                     "  0%|          | 0/20 [00:00<?, ?it/s]"
-                  ]
-               },
-               "metadata": {},
-               "output_type": "display_data"
-            },
-            {
-               "name": "stdout",
-               "output_type": "stream",
-               "text": [
-                  "hyperparameters {'regularization_coefficient': 0.005, 'c': 0.05, 'num_iterations': 20}\n"
-               ]
-            },
-            {
-               "data": {
-                  "application/vnd.jupyter.widget-view+json": {
-                     "model_id": "bdc7686a0228468fa67738d21db35878",
-                     "version_major": 2,
-                     "version_minor": 0
-                  },
-                  "text/plain": [
-                     "  0%|          | 0/20 [00:00<?, ?it/s]"
-                  ]
-               },
-               "metadata": {},
-               "output_type": "display_data"
-            },
-            {
-               "name": "stdout",
-               "output_type": "stream",
-               "text": [
-                  "hyperparameters {'regularization_coefficient': 0.01, 'c': 0.05, 'num_iterations': 20}\n"
-               ]
-            },
-            {
-               "data": {
-                  "application/vnd.jupyter.widget-view+json": {
-                     "model_id": "7e0b0bc2c407438eaa80fcfb21965d18",
-                     "version_major": 2,
-                     "version_minor": 0
-                  },
-                  "text/plain": [
-                     "  0%|          | 0/20 [00:00<?, ?it/s]"
-                  ]
-               },
-               "metadata": {},
-               "output_type": "display_data"
-            },
-            {
-               "name": "stdout",
-               "output_type": "stream",
-               "text": [
-                  "hyperparameters {'regularization_coefficient': 0.02, 'c': 0.05, 'num_iterations': 20}\n"
-               ]
-            },
-            {
-               "data": {
-                  "application/vnd.jupyter.widget-view+json": {
-                     "model_id": "1fb8db73f5644b8dbd1e320aa1322341",
-                     "version_major": 2,
-                     "version_minor": 0
-                  },
-                  "text/plain": [
-                     "  0%|          | 0/20 [00:00<?, ?it/s]"
-                  ]
-               },
-               "metadata": {},
-               "output_type": "display_data"
-            },
-            {
-               "name": "stdout",
-               "output_type": "stream",
-               "text": [
-                  "hyperparameters {'regularization_coefficient': 0.05, 'c': 0.05, 'num_iterations': 20}\n"
-               ]
-            },
-            {
-               "data": {
-                  "application/vnd.jupyter.widget-view+json": {
-                     "model_id": "b5dd6d4f44914d5a901c41de47c3d387",
-                     "version_major": 2,
-                     "version_minor": 0
-                  },
-                  "text/plain": [
-                     "  0%|          | 0/20 [00:00<?, ?it/s]"
-                  ]
-               },
-               "metadata": {},
-               "output_type": "display_data"
-            },
-            {
-               "name": "stdout",
-               "output_type": "stream",
-               "text": [
-                  "hyperparameters {'regularization_coefficient': 0.001, 'c': 0.1, 'num_iterations': 20}\n"
-               ]
-            },
-            {
-               "data": {
-                  "application/vnd.jupyter.widget-view+json": {
-                     "model_id": "50aededf45334616a973eaa46f6a56e1",
-                     "version_major": 2,
-                     "version_minor": 0
-                  },
-                  "text/plain": [
-                     "  0%|          | 0/20 [00:00<?, ?it/s]"
-                  ]
-               },
-               "metadata": {},
-               "output_type": "display_data"
-            },
-            {
-               "name": "stdout",
-               "output_type": "stream",
-               "text": [
-                  "hyperparameters {'regularization_coefficient': 0.005, 'c': 0.1, 'num_iterations': 20}\n"
-               ]
-            },
-            {
-               "data": {
-                  "application/vnd.jupyter.widget-view+json": {
-                     "model_id": "9c0c1b1575f74574bb703dd3260b7dd4",
-                     "version_major": 2,
-                     "version_minor": 0
-                  },
-                  "text/plain": [
-                     "  0%|          | 0/20 [00:00<?, ?it/s]"
-                  ]
-               },
-               "metadata": {},
-               "output_type": "display_data"
-            },
-            {
-               "name": "stdout",
-               "output_type": "stream",
-               "text": [
-                  "hyperparameters {'regularization_coefficient': 0.01, 'c': 0.1, 'num_iterations': 20}\n"
-               ]
-            },
-            {
-               "data": {
-                  "application/vnd.jupyter.widget-view+json": {
-                     "model_id": "c92df3e4e4484d53bb141bddfd236989",
-                     "version_major": 2,
-                     "version_minor": 0
-                  },
-                  "text/plain": [
-                     "  0%|          | 0/20 [00:00<?, ?it/s]"
-                  ]
-               },
-               "metadata": {},
-               "output_type": "display_data"
-            },
-            {
-               "name": "stdout",
-               "output_type": "stream",
-               "text": [
-                  "hyperparameters {'regularization_coefficient': 0.02, 'c': 0.1, 'num_iterations': 20}\n"
-               ]
-            },
-            {
-               "data": {
-                  "application/vnd.jupyter.widget-view+json": {
-                     "model_id": "c612c73d731641589f672c5f6f9fe6dd",
-                     "version_major": 2,
-                     "version_minor": 0
-                  },
-                  "text/plain": [
-                     "  0%|          | 0/20 [00:00<?, ?it/s]"
-                  ]
-               },
-               "metadata": {},
-               "output_type": "display_data"
-            },
-            {
-               "name": "stdout",
-               "output_type": "stream",
-               "text": [
-                  "hyperparameters {'regularization_coefficient': 0.05, 'c': 0.1, 'num_iterations': 20}\n"
-               ]
-            },
-            {
-               "data": {
-                  "application/vnd.jupyter.widget-view+json": {
-                     "model_id": "11fa4d9f9ba64ed7951afa9b2c0d4b2b",
-                     "version_major": 2,
-                     "version_minor": 0
-                  },
-                  "text/plain": [
-                     "  0%|          | 0/20 [00:00<?, ?it/s]"
-                  ]
-               },
-               "metadata": {},
-               "output_type": "display_data"
-            },
-            {
-               "name": "stdout",
-               "output_type": "stream",
-               "text": [
-                  "hyperparameters {'regularization_coefficient': 0.001, 'c': 0.3, 'num_iterations': 20}\n"
-               ]
-            },
-            {
-               "data": {
-                  "application/vnd.jupyter.widget-view+json": {
-                     "model_id": "04c995d096434fe79340d69d173db33d",
-                     "version_major": 2,
-                     "version_minor": 0
-                  },
-                  "text/plain": [
-                     "  0%|          | 0/20 [00:00<?, ?it/s]"
-                  ]
-               },
-               "metadata": {},
-               "output_type": "display_data"
-            },
-            {
-               "name": "stdout",
-               "output_type": "stream",
-               "text": [
-                  "hyperparameters {'regularization_coefficient': 0.005, 'c': 0.3, 'num_iterations': 20}\n"
-               ]
-            },
-            {
-               "data": {
-                  "application/vnd.jupyter.widget-view+json": {
-                     "model_id": "7f859d78e9fa4ff7aab5b787f376c36c",
-                     "version_major": 2,
-                     "version_minor": 0
-                  },
-                  "text/plain": [
-                     "  0%|          | 0/20 [00:00<?, ?it/s]"
-                  ]
-               },
-               "metadata": {},
-               "output_type": "display_data"
-            },
-            {
-               "name": "stdout",
-               "output_type": "stream",
-               "text": [
-                  "hyperparameters {'regularization_coefficient': 0.01, 'c': 0.3, 'num_iterations': 20}\n"
-               ]
-            },
-            {
-               "data": {
-                  "application/vnd.jupyter.widget-view+json": {
-                     "model_id": "a4e6288c9cc0428d9191c3b5ec72df13",
-                     "version_major": 2,
-                     "version_minor": 0
-                  },
-                  "text/plain": [
-                     "  0%|          | 0/20 [00:00<?, ?it/s]"
-                  ]
-               },
-               "metadata": {},
-               "output_type": "display_data"
-            },
-            {
-               "name": "stdout",
-               "output_type": "stream",
-               "text": [
-                  "hyperparameters {'regularization_coefficient': 0.02, 'c': 0.3, 'num_iterations': 20}\n"
-               ]
-            },
-            {
-               "data": {
-                  "application/vnd.jupyter.widget-view+json": {
-                     "model_id": "324f1b4655b04018ab008e42f00f3d5f",
-                     "version_major": 2,
-                     "version_minor": 0
-                  },
-                  "text/plain": [
-                     "  0%|          | 0/20 [00:00<?, ?it/s]"
-                  ]
-               },
-               "metadata": {},
-               "output_type": "display_data"
-            },
-            {
-               "name": "stdout",
-               "output_type": "stream",
-               "text": [
-                  "hyperparameters {'regularization_coefficient': 0.05, 'c': 0.3, 'num_iterations': 20}\n"
-               ]
-            },
-            {
-               "data": {
-                  "application/vnd.jupyter.widget-view+json": {
-                     "model_id": "91eb552252d54b75b2084cbbed16033e",
-                     "version_major": 2,
-                     "version_minor": 0
-                  },
-                  "text/plain": [
-                     "  0%|          | 0/20 [00:00<?, ?it/s]"
-                  ]
-               },
-               "metadata": {},
-               "output_type": "display_data"
-            },
-            {
-               "name": "stdout",
-               "output_type": "stream",
-               "text": [
-                  "hyperparameters {'regularization_coefficient': 0.001, 'c': 0.5, 'num_iterations': 20}\n"
-               ]
-            },
-            {
-               "data": {
-                  "application/vnd.jupyter.widget-view+json": {
-                     "model_id": "c99068601892413b9669e497f98081fd",
-                     "version_major": 2,
-                     "version_minor": 0
-                  },
-                  "text/plain": [
-                     "  0%|          | 0/20 [00:00<?, ?it/s]"
-                  ]
-               },
-               "metadata": {},
-               "output_type": "display_data"
-            },
-            {
-               "name": "stdout",
-               "output_type": "stream",
-               "text": [
-                  "hyperparameters {'regularization_coefficient': 0.005, 'c': 0.5, 'num_iterations': 20}\n"
-               ]
-            },
-            {
-               "data": {
-                  "application/vnd.jupyter.widget-view+json": {
-                     "model_id": "ff0de078c1004d2ca74c4e3acc15ef65",
-                     "version_major": 2,
-                     "version_minor": 0
-                  },
-                  "text/plain": [
-                     "  0%|          | 0/20 [00:00<?, ?it/s]"
-                  ]
-               },
-               "metadata": {},
-               "output_type": "display_data"
-            },
-            {
-               "name": "stdout",
-               "output_type": "stream",
-               "text": [
-                  "hyperparameters {'regularization_coefficient': 0.01, 'c': 0.5, 'num_iterations': 20}\n"
-               ]
-            },
-            {
-               "data": {
-                  "application/vnd.jupyter.widget-view+json": {
-                     "model_id": "b233c83aa5fb4e59ad283f2e2374f03a",
-                     "version_major": 2,
-                     "version_minor": 0
-                  },
-                  "text/plain": [
-                     "  0%|          | 0/20 [00:00<?, ?it/s]"
-                  ]
-               },
-               "metadata": {},
-               "output_type": "display_data"
-            },
-            {
-               "name": "stdout",
-               "output_type": "stream",
-               "text": [
-                  "hyperparameters {'regularization_coefficient': 0.02, 'c': 0.5, 'num_iterations': 20}\n"
-               ]
-            },
-            {
-               "data": {
-                  "application/vnd.jupyter.widget-view+json": {
-                     "model_id": "e966df4c6dce447a8d31465f2cd5e7f8",
-                     "version_major": 2,
-                     "version_minor": 0
-                  },
-                  "text/plain": [
-                     "  0%|          | 0/20 [00:00<?, ?it/s]"
-                  ]
-               },
-               "metadata": {},
-               "output_type": "display_data"
-            },
-            {
-               "name": "stdout",
-               "output_type": "stream",
-               "text": [
-                  "hyperparameters {'regularization_coefficient': 0.05, 'c': 0.5, 'num_iterations': 20}\n"
-               ]
-            },
-            {
-               "data": {
-                  "application/vnd.jupyter.widget-view+json": {
-                     "model_id": "d83c5fed059046d98c12132ca5786054",
-                     "version_major": 2,
-                     "version_minor": 0
-                  },
-                  "text/plain": [
-                     "  0%|          | 0/20 [00:00<?, ?it/s]"
-                  ]
-               },
-               "metadata": {},
-               "output_type": "display_data"
-            },
-            {
-               "name": "stdout",
-               "output_type": "stream",
-               "text": [
-                  "hyperparameters {'regularization_coefficient': 0.001, 'c': 0.7, 'num_iterations': 20}\n"
-               ]
-            },
-            {
-               "data": {
-                  "application/vnd.jupyter.widget-view+json": {
-                     "model_id": "cc0c68c65f5842aea26cf689d27a83a7",
-                     "version_major": 2,
-                     "version_minor": 0
-                  },
-                  "text/plain": [
-                     "  0%|          | 0/20 [00:00<?, ?it/s]"
-                  ]
-               },
-               "metadata": {},
-               "output_type": "display_data"
-            },
-            {
-               "name": "stdout",
-               "output_type": "stream",
-               "text": [
-                  "hyperparameters {'regularization_coefficient': 0.005, 'c': 0.7, 'num_iterations': 20}\n"
-               ]
-            },
-            {
-               "data": {
-                  "application/vnd.jupyter.widget-view+json": {
-                     "model_id": "5194586e881e4c39b26aedad2702a1d1",
-                     "version_major": 2,
-                     "version_minor": 0
-                  },
-                  "text/plain": [
-                     "  0%|          | 0/20 [00:00<?, ?it/s]"
-                  ]
-               },
-               "metadata": {},
-               "output_type": "display_data"
-            },
-            {
-               "name": "stdout",
-               "output_type": "stream",
-               "text": [
-                  "hyperparameters {'regularization_coefficient': 0.01, 'c': 0.7, 'num_iterations': 20}\n"
-               ]
-            },
-            {
-               "data": {
-                  "application/vnd.jupyter.widget-view+json": {
-                     "model_id": "7e2eee0af6b94d489e36b206bcb60fa8",
-                     "version_major": 2,
-                     "version_minor": 0
-                  },
-                  "text/plain": [
-                     "  0%|          | 0/20 [00:00<?, ?it/s]"
-                  ]
-               },
-               "metadata": {},
-               "output_type": "display_data"
-            },
-            {
-               "name": "stdout",
-               "output_type": "stream",
-               "text": [
-                  "hyperparameters {'regularization_coefficient': 0.02, 'c': 0.7, 'num_iterations': 20}\n"
-               ]
-            },
-            {
-               "data": {
-                  "application/vnd.jupyter.widget-view+json": {
-                     "model_id": "7eabc8310cb14710a85fe4dc25e806d0",
-                     "version_major": 2,
-                     "version_minor": 0
-                  },
-                  "text/plain": [
-                     "  0%|          | 0/20 [00:00<?, ?it/s]"
-                  ]
-               },
-               "metadata": {},
-               "output_type": "display_data"
-            },
-            {
-               "name": "stdout",
-               "output_type": "stream",
-               "text": [
-                  "hyperparameters {'regularization_coefficient': 0.05, 'c': 0.7, 'num_iterations': 20}\n"
-               ]
-            },
-            {
-               "data": {
-                  "application/vnd.jupyter.widget-view+json": {
-                     "model_id": "01cb937dc383466fbe79fb0b8d5fdac4",
-                     "version_major": 2,
-                     "version_minor": 0
-                  },
-                  "text/plain": [
-                     "  0%|          | 0/20 [00:00<?, ?it/s]"
-                  ]
-               },
-               "metadata": {},
-               "output_type": "display_data"
-            },
-            {
-               "name": "stdout",
-               "output_type": "stream",
-               "text": [
-                  "best hyper parameters {'regularization_coefficient': 0.05, 'c': 0.5, 'num_iterations': 20}\n"
-               ]
-            },
-            {
-               "data": {
-                  "application/vnd.jupyter.widget-view+json": {
-                     "model_id": "a37aa46cf7534744b262fb8c560eebae",
-                     "version_major": 2,
-                     "version_minor": 0
-                  },
-                  "text/plain": [
-                     "  0%|          | 0/20 [00:00<?, ?it/s]"
-                  ]
-               },
-               "metadata": {},
-               "output_type": "display_data"
-            },
-            {
-               "name": "stdout",
-               "output_type": "stream",
-               "text": [
-                  "Mean Squared Error None\n",
-                  "Precision 0.03969179175982114\n",
-                  "Recall 0.3844120123293708\n",
-                  "Normalized Discounted Cumulative Gain 0.08502224912586892\n"
-               ]
-            }
-         ],
-         "source": [
-            "# hyperparameters\n",
-            "embedding_dimension = 10\n",
-            "k = 20\n",
-            "\n",
-            "model = WALSRecommender(m=training_data.m, n=training_data.n, k=embedding_dimension)\n",
-            "\n",
-            "tie = TechniqueInferenceEngine(\n",
-            "    training_data=training_data,\n",
-            "    validation_data=validation_data,\n",
-            "    test_data=test_data,\n",
-            "    model=model,\n",
-            "    enterprise_attack_filepath=enterprise_attack_filepath,\n",
-            ")\n",
-            "mse = tie.fit_with_cross_validation(\n",
-            "    num_iterations=[20],\n",
-            "    c=[0.001, 0.005, 0.01, 0.05, 0.1, 0.3, 0.5, 0.7],\n",
-            "    regularization_coefficient=[0.001, 0.005, 0.01, 0.02, 0.05]\n",
-            ")\n",
-            "print(\"Mean Squared Error\", mse)\n",
-            "precision = tie.precision(k=k)\n",
-            "print(\"Precision\", precision)\n",
-            "recall = tie.recall(k=k)\n",
-            "print(\"Recall\", recall)\n",
-            "ndcg = tie.normalized_discounted_cumulative_gain(k=k)\n",
-            "print(\"Normalized Discounted Cumulative Gain\", ndcg)"
-         ]
-      },
-      {
-         "cell_type": "code",
-         "execution_count": 8,
-         "metadata": {},
-         "outputs": [
-            {
-               "ename": "AttributeError",
-               "evalue": "'BayesianPersonalizedRanking' object has no attribute 'partial_fit_users'",
-               "output_type": "error",
-               "traceback": [
-                  "\u001b[0;31m---------------------------------------------------------------------------\u001b[0m",
-                  "\u001b[0;31mAttributeError\u001b[0m                            Traceback (most recent call last)",
-                  "Cell \u001b[0;32mIn[8], line 6\u001b[0m\n\u001b[1;32m      1\u001b[0m oilrig_techniques \u001b[38;5;241m=\u001b[39m {\n\u001b[1;32m      2\u001b[0m     \u001b[38;5;124m\"\u001b[39m\u001b[38;5;124mT1047\u001b[39m\u001b[38;5;124m\"\u001b[39m, \u001b[38;5;124m\"\u001b[39m\u001b[38;5;124mT1059.005\u001b[39m\u001b[38;5;124m\"\u001b[39m, \u001b[38;5;124m\"\u001b[39m\u001b[38;5;124mT1124\u001b[39m\u001b[38;5;124m\"\u001b[39m, \u001b[38;5;124m\"\u001b[39m\u001b[38;5;124mT1082\u001b[39m\u001b[38;5;124m\"\u001b[39m,\n\u001b[1;32m      3\u001b[0m     \u001b[38;5;124m\"\u001b[39m\u001b[38;5;124mT1497.001\u001b[39m\u001b[38;5;124m\"\u001b[39m, \u001b[38;5;124m\"\u001b[39m\u001b[38;5;124mT1053.005\u001b[39m\u001b[38;5;124m\"\u001b[39m, \u001b[38;5;124m\"\u001b[39m\u001b[38;5;124mT1027\u001b[39m\u001b[38;5;124m\"\u001b[39m, \u001b[38;5;124m\"\u001b[39m\u001b[38;5;124mT1105\u001b[39m\u001b[38;5;124m\"\u001b[39m,\n\u001b[1;32m      4\u001b[0m     \u001b[38;5;124m\"\u001b[39m\u001b[38;5;124mT1070.004\u001b[39m\u001b[38;5;124m\"\u001b[39m, \u001b[38;5;124m\"\u001b[39m\u001b[38;5;124mT1059.003\u001b[39m\u001b[38;5;124m\"\u001b[39m, \u001b[38;5;124m\"\u001b[39m\u001b[38;5;124mT1071.001\u001b[39m\u001b[38;5;124m\"\u001b[39m\n\u001b[1;32m      5\u001b[0m }\n\u001b[0;32m----> 6\u001b[0m new_report_predictions \u001b[38;5;241m=\u001b[39m \u001b[43mtie\u001b[49m\u001b[38;5;241;43m.\u001b[39;49m\u001b[43mpredict_for_new_report\u001b[49m\u001b[43m(\u001b[49m\u001b[43moilrig_techniques\u001b[49m\u001b[43m)\u001b[49m\n\u001b[1;32m      8\u001b[0m \u001b[38;5;28mprint\u001b[39m(new_report_predictions\u001b[38;5;241m.\u001b[39msort_values(by\u001b[38;5;241m=\u001b[39m\u001b[38;5;124m\"\u001b[39m\u001b[38;5;124mpredictions\u001b[39m\u001b[38;5;124m\"\u001b[39m, ascending\u001b[38;5;241m=\u001b[39m\u001b[38;5;28;01mFalse\u001b[39;00m)\u001b[38;5;241m.\u001b[39mhead(\u001b[38;5;241m10\u001b[39m))\n",
-                  "File \u001b[0;32m~/code/technique-inference-engine/models/tie.py:322\u001b[0m, in \u001b[0;36mTechniqueInferenceEngine.predict_for_new_report\u001b[0;34m(self, techniques, **kwargs)\u001b[0m\n\u001b[1;32m    316\u001b[0m n \u001b[38;5;241m=\u001b[39m \u001b[38;5;28mself\u001b[39m\u001b[38;5;241m.\u001b[39m_training_data\u001b[38;5;241m.\u001b[39mn\n\u001b[1;32m    318\u001b[0m technique_tensor \u001b[38;5;241m=\u001b[39m tf\u001b[38;5;241m.\u001b[39mSparseTensor(\n\u001b[1;32m    319\u001b[0m     indices\u001b[38;5;241m=\u001b[39mtechnique_indices_2d, values\u001b[38;5;241m=\u001b[39mvalues, dense_shape\u001b[38;5;241m=\u001b[39m(n,)\n\u001b[1;32m    320\u001b[0m )\n\u001b[0;32m--> 322\u001b[0m predictions \u001b[38;5;241m=\u001b[39m \u001b[38;5;28;43mself\u001b[39;49m\u001b[38;5;241;43m.\u001b[39;49m\u001b[43m_model\u001b[49m\u001b[38;5;241;43m.\u001b[39;49m\u001b[43mpredict_new_entity\u001b[49m\u001b[43m(\u001b[49m\u001b[43mtechnique_tensor\u001b[49m\u001b[43m,\u001b[49m\u001b[43m \u001b[49m\u001b[38;5;241;43m*\u001b[39;49m\u001b[38;5;241;43m*\u001b[39;49m\u001b[43mkwargs\u001b[49m\u001b[43m)\u001b[49m\n\u001b[1;32m    324\u001b[0m training_indices_dense \u001b[38;5;241m=\u001b[39m np\u001b[38;5;241m.\u001b[39mzeros(\u001b[38;5;28mlen\u001b[39m(predictions))\n\u001b[1;32m    325\u001b[0m training_indices_dense[technique_indices] \u001b[38;5;241m=\u001b[39m \u001b[38;5;241m1\u001b[39m\n",
-                  "File \u001b[0;32m~/code/technique-inference-engine/models/recommender/implicit_bpr_recommender.py:171\u001b[0m, in \u001b[0;36mImplicitBPRRecommender.predict_new_entity\u001b[0;34m(self, entity, **kwargs)\u001b[0m\n\u001b[1;32m    165\u001b[0m sparse_data \u001b[38;5;241m=\u001b[39m sparse\u001b[38;5;241m.\u001b[39mcsr_matrix(\n\u001b[1;32m    166\u001b[0m     (entity\u001b[38;5;241m.\u001b[39mvalues, (row_indices, column_indices)), shape\u001b[38;5;241m=\u001b[39m(\u001b[38;5;241m1\u001b[39m, entity\u001b[38;5;241m.\u001b[39mshape[\u001b[38;5;241m0\u001b[39m])\n\u001b[1;32m    167\u001b[0m )\n\u001b[1;32m    169\u001b[0m user_id \u001b[38;5;241m=\u001b[39m \u001b[38;5;28mself\u001b[39m\u001b[38;5;241m.\u001b[39m_m \u001b[38;5;241m+\u001b[39m \u001b[38;5;28mself\u001b[39m\u001b[38;5;241m.\u001b[39m_num_new_users\n\u001b[0;32m--> 171\u001b[0m \u001b[38;5;28;43mself\u001b[39;49m\u001b[38;5;241;43m.\u001b[39;49m\u001b[43m_model\u001b[49m\u001b[38;5;241;43m.\u001b[39;49m\u001b[43mpartial_fit_users\u001b[49m((user_id,), sparse_data)\n\u001b[1;32m    173\u001b[0m \u001b[38;5;28mself\u001b[39m\u001b[38;5;241m.\u001b[39m_num_new_users \u001b[38;5;241m+\u001b[39m\u001b[38;5;241m=\u001b[39m \u001b[38;5;241m1\u001b[39m\n\u001b[1;32m    175\u001b[0m \u001b[38;5;28mself\u001b[39m\u001b[38;5;241m.\u001b[39m_checkrep()\n",
-                  "\u001b[0;31mAttributeError\u001b[0m: 'BayesianPersonalizedRanking' object has no attribute 'partial_fit_users'"
-=======
+            {
+               "name": "stdout",
+               "output_type": "stream",
+               "text": [
                   "           predictions  training_data  test_data  \\\n",
                   "T1105         0.513513            1.0        0.0   \n",
                   "T1027         0.493395            1.0        0.0   \n",
@@ -1517,7 +480,6 @@
                   "T1041         Exfiltration Over C2 Channel  \n",
                   "T1070.004                    File Deletion  \n",
                   "T1518.001      Security Software Discovery  \n"
->>>>>>> fa4f58e2
                ]
             }
          ],
