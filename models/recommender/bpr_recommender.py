--- conflicted
+++ resolved
@@ -139,7 +139,6 @@
             )
 
             u_to_j[u] = all_j_for_user.tolist()
-<<<<<<< HEAD
 
         all_j = []
 
@@ -158,26 +157,6 @@
         Args:
             data: An mxn matrix of observations.
 
-=======
-
-        all_j = []
-
-        for u in all_u:
-
-            j = u_to_j[u].pop()
-            all_j.append(j)
-
-        assert len(all_u) == len(all_j) == len(all_i)
-
-        return all_u, all_i, all_j
-
-    def _calculate_sample_user_probability(self, data: np.ndarray) -> np.array:
-        """Gets the sample probability for each user.
-
-        Args:
-            data: An mxn matrix of observations.
-
->>>>>>> 6cc29bed
         Returns:
             A length m array containing the probability of sampling each entity.
         """
@@ -225,12 +204,9 @@
             u = all_u[iteration_count]
             i = all_i[iteration_count]
             j = all_j[iteration_count]
-<<<<<<< HEAD
 
             assert data[u, i] == 1
             assert data[u, j] == 0
-=======
->>>>>>> 6cc29bed
 
             # theta = theta + alpha * (e^(-x) sigma(x) d/dtheta x + lambda theta)
             x_ui = self._predict_for_single_entry(u, i)
